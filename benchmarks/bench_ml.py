--- conflicted
+++ resolved
@@ -11,6 +11,30 @@
 rest of datasets. 3 model classes are regression models, and rest are
 classification models.
 """
+from joblib import Parallel, delayed
+from ProcessOptimizer.space import Real
+from ProcessOptimizer.space import Integer
+from ProcessOptimizer.space import Categorical
+from ProcessOptimizer import forest_minimize
+from ProcessOptimizer import gp_minimize
+from ProcessOptimizer import gbrt_minimize
+from sklearn.metrics import log_loss
+from sklearn.metrics import r2_score
+from sklearn.neural_network import MLPRegressor
+from sklearn.neural_network import MLPClassifier
+from sklearn.tree import DecisionTreeRegressor
+from sklearn.tree import DecisionTreeClassifier
+from sklearn.svm import SVR
+from sklearn.svm import SVC
+from sklearn.preprocessing import StandardScaler
+from sklearn.model_selection import train_test_split
+from sklearn.datasets import load_digits
+from sklearn.datasets import load_boston
+from sklearn.datasets import fetch_mldata
+from sklearn.datasets import fetch_california_housing
+from sklearn.base import RegressorMixin
+from sklearn.base import ClassifierMixin
+import numpy as np
 from collections import defaultdict
 from datetime import datetime
 import json
@@ -25,56 +49,25 @@
     from urllib.error import HTTPError
     from urllib import urlopen
 
-import numpy as np
-from sklearn.base import ClassifierMixin
-from sklearn.base import RegressorMixin
-from sklearn.datasets import fetch_california_housing
-from sklearn.datasets import fetch_mldata
-from sklearn.datasets import load_boston
-from sklearn.datasets import load_digits
-from sklearn.model_selection import train_test_split
-from sklearn.preprocessing import StandardScaler
-from sklearn.svm import SVC
-from sklearn.svm import SVR
-from sklearn.tree import DecisionTreeClassifier
-from sklearn.tree import DecisionTreeRegressor
-from sklearn.neural_network import MLPClassifier
-from sklearn.neural_network import MLPRegressor
-from sklearn.metrics import r2_score
-from sklearn.metrics import log_loss
-
-<<<<<<< HEAD
-from ProcessOptimizer import gbrt_minimize
-from ProcessOptimizer import gp_minimize
-from ProcessOptimizer import forest_minimize
-from ProcessOptimizer.space import Categorical
-from ProcessOptimizer.space import Integer
-from ProcessOptimizer.space import Real
-=======
-from joblib import Parallel, delayed
-
-from skopt import gbrt_minimize
-from skopt import gp_minimize
-from skopt import forest_minimize
-from skopt.space import Categorical
-from skopt.space import Integer
-from skopt.space import Real
->>>>>>> db806ac9
-
 
 MODEL_PARAMETERS = "model parameters"
 MODEL_BACKEND = "model backend"
 
 # functions below are used to apply non - linear maps to parameter values, eg
 # -3.0 -> 0.001
+
+
 def pow10map(x):
     return 10.0 ** x
 
+
 def pow2intmap(x):
     return int(2.0 ** x)
 
+
 def nop(x):
     return x
+
 
 nnparams = {
     # up to 1024 neurons
@@ -97,19 +90,19 @@
 MODELS = {
     MLPRegressor: nnparams,
     SVR: {
-            'C': (Real(-4.0, 4.0), pow10map),
-            'epsilon': (Real(-4.0, 1.0), pow10map),
-            'gamma': (Real(-4.0, 1.0), pow10map)},
+        'C': (Real(-4.0, 4.0), pow10map),
+        'epsilon': (Real(-4.0, 1.0), pow10map),
+        'gamma': (Real(-4.0, 1.0), pow10map)},
     DecisionTreeRegressor: {
-            'max_depth': (Real(1.0, 4.0), pow2intmap),
-            'min_samples_split': (Real(1.0, 8.0), pow2intmap)},
+        'max_depth': (Real(1.0, 4.0), pow2intmap),
+        'min_samples_split': (Real(1.0, 8.0), pow2intmap)},
     MLPClassifier: nnparams,
     SVC: {
-            'C': (Real(-4.0, 4.0), pow10map),
-            'gamma': (Real(-4.0, 1.0), pow10map)},
+        'C': (Real(-4.0, 4.0), pow10map),
+        'gamma': (Real(-4.0, 1.0), pow10map)},
     DecisionTreeClassifier: {
-            'max_depth': (Real(1.0, 4.0), pow2intmap),
-            'min_samples_split': (Real(1.0, 8.0), pow2intmap)}
+        'max_depth': (Real(1.0, 4.0), pow2intmap),
+        'min_samples_split': (Real(1.0, 8.0), pow2intmap)}
 }
 
 # every dataset should have have a mapping to the mixin that can handle it.
@@ -121,6 +114,8 @@
 }
 
 # bunch of dataset preprocessing functions below
+
+
 def split_normalize(X, y, random_state):
     """
     Splits data into training and validation parts.
@@ -139,7 +134,8 @@
     Split of data into training and validation sets.
     70% of data is used for training, rest for validation.
     """
-    X_train, X_test, y_train, y_test = train_test_split(X, y, train_size=0.7, random_state=random_state)
+    X_train, X_test, y_train, y_test = train_test_split(
+        X, y, train_size=0.7, random_state=random_state)
     sc = StandardScaler()
     sc.fit(X_train, y_train)
     X_train, X_test = sc.transform(X_train), sc.transform(X_test)
@@ -155,9 +151,9 @@
         data = load_boston()
     elif name == "Housing":
         data = fetch_california_housing()
-        dataset_size = 1000 # this is necessary so that SVR does not slow down too much
+        dataset_size = 1000  # this is necessary so that SVR does not slow down too much
         data["data"] = data["data"][:dataset_size]
-        data["target"] =data["target"][:dataset_size]
+        data["target"] = data["target"][:dataset_size]
     elif name == "digits":
         data = load_digits()
     elif name == "Climate Model Crashes":
@@ -194,6 +190,7 @@
     * `random_state`: seed
         Initialization for the random number generator in numpy.
     """
+
     def __init__(self, model, dataset, random_state):
         X, Y = load_data_target(dataset)
         self.X_train, self.y_train, self.X_test, self.y_test = split_normalize(
@@ -202,7 +199,6 @@
         self.model = model
         self.space = MODELS[model]
 
-
     def evaluate(self, point):
         """
         Fits model using the particular setting of hyperparameters and
@@ -237,25 +233,29 @@
         # catch below, infeasible parameters yield assumed smallest objective.
         try:
             model_instance.fit(X_train, y_train)
-            if isinstance(model_instance, RegressorMixin): # r^2 metric
+            if isinstance(model_instance, RegressorMixin):  # r^2 metric
                 y_predicted = model_instance.predict(X_test)
                 score = r2_score(y_test, y_predicted)
-            elif isinstance(model_instance, ClassifierMixin): # log loss
+            elif isinstance(model_instance, ClassifierMixin):  # log loss
                 y_predicted = model_instance.predict_proba(X_test)
-                score = -log_loss(y_test, y_predicted) # in the context of this function, the higher score is better
+                # in the context of this function, the higher score is better
+                score = -log_loss(y_test, y_predicted)
             # avoid any kind of singularitites, eg probability being zero, and thus breaking the log_loss
             if math.isnan(score):
                 score = min_obj_val
-            score = max(score, min_obj_val) # this is necessary to avoid -inf or NaN
+            # this is necessary to avoid -inf or NaN
+            score = max(score, min_obj_val)
         except BaseException as ex:
-            score = min_obj_val # on error: return assumed smallest value of objective function
+            score = min_obj_val  # on error: return assumed smallest value of objective function
 
         return score
+
 
 # this is necessary to generate table for README in the end
 table_template = """|Blackbox Function| Minimum | Best minimum | Mean f_calls to min | Std f_calls to min | Fastest f_calls to min
 ------------------|------------|-----------|---------------------|--------------------|-----------------------
 | """
+
 
 def calculate_performance(all_data):
     """
@@ -279,7 +279,8 @@
                 # leave only best objective values at particular iteration
                 best = [[v[-1] for v in d] for d in data]
 
-                supervised_learning_type = "Regression" if ("Regressor" in model) else "Classification"
+                supervised_learning_type = "Regression" if (
+                    "Regressor" in model) else "Classification"
 
                 # for every item in sorted_traces it is 2d array, where first dimension corresponds to
                 # particular repeat of experiment, and second dimension corresponds to index
@@ -357,7 +358,8 @@
         return y
 
     # optimization loop
-    result = surrogate_minimize(objective, dimensions, n_calls=n_calls, random_state=random_state)
+    result = surrogate_minimize(
+        objective, dimensions, n_calls=n_calls, random_state=random_state)
     trace = []
     min_y = np.inf
     for x, y in zip(result.x_iters, result.func_vals):
@@ -412,13 +414,14 @@
                 all_data[model][dataset][surrogate_minimizer.__name__] = raw_trace
 
     # convert the model keys to strings so that results can be saved as json
-    all_data = {k.__name__: v for k,v in all_data.items()}
+    all_data = {k.__name__: v for k, v in all_data.items()}
 
     # dump the recorded objective values as json
     if save_traces:
         with open(datetime.now().strftime("%m_%Y_%d_%H_%m_%s")+'.json', 'w') as f:
             json.dump(all_data, f)
     calculate_performance(all_data)
+
 
 if __name__ == "__main__":
     import argparse
