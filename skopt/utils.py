from copy import deepcopy
from functools import wraps

import numpy as np
from scipy.optimize import OptimizeResult
from scipy.optimize import minimize as sp_minimize
from sklearn.base import is_regressor
from sklearn.ensemble import GradientBoostingRegressor
from joblib import dump as dump_
from joblib import load as load_
from collections import OrderedDict
from .learning import ExtraTreesRegressor
from .learning import GaussianProcessRegressor
from .learning import GradientBoostingQuantileRegressor
from .learning import RandomForestRegressor
from .learning.gaussian_process.kernels import ConstantKernel
from .learning.gaussian_process.kernels import HammingKernel
from .learning.gaussian_process.kernels import Matern

from .space import Space, Categorical, Integer, Real, Dimension


__all__ = (
    "load",
    "dump",
)


def create_result(Xi, yi, space=None, rng=None, specs=None, models=None):
    """
    Initialize an `OptimizeResult` object.

    Parameters
    ----------
    Xi : list of lists, shape (n_iters, n_features)
        Location of the minimum at every iteration.

    yi : array-like, shape (n_iters,)
        Minimum value obtained at every iteration.

    space : Space instance, optional
        Search space.

    rng : RandomState instance, optional
        State of the random state.

    specs : dict, optional
        Call specifications.

    models : list, optional
        List of fit surrogate models.

    Returns
    -------
    res : `OptimizeResult`, scipy object
        OptimizeResult instance with the required information.
    """
    res = OptimizeResult()
    yi = np.asarray(yi)
    if np.ndim(yi) == 2:
        res.log_time = np.ravel(yi[:, 1])
        yi = np.ravel(yi[:, 0])
    best = np.argmin(yi)
    res.x = Xi[best]
    res.fun = yi[best]
    res.func_vals = yi
    res.x_iters = Xi
    res.models = models
    res.space = space
    res.random_state = rng
    res.specs = specs
    return res


def eval_callbacks(callbacks, result):
    """Evaluate list of callbacks on result.

    The return values of the `callbacks` are ORed together to give the
    overall decision on whether or not the optimization procedure should
    continue.

    Parameters
    ----------
    callbacks : list of callables
        Callbacks to evaluate.

    result : `OptimizeResult`, scipy object
        Optimization result object to be stored.

    Returns
    -------
    decision : bool
        Decision of the callbacks whether or not to keep optimizing
    """
    stop = False
    if callbacks:
        for c in callbacks:
            decision = c(result)
            if decision is not None:
                stop = stop or decision

    return stop


def dump(res, filename, store_objective=True, **kwargs):
    """
    Store an skopt optimization result into a file.

    Parameters
    ----------
    res : `OptimizeResult`, scipy object
        Optimization result object to be stored.

    filename : string or `pathlib.Path`
        The path of the file in which it is to be stored. The compression
        method corresponding to one of the supported filename extensions ('.z',
        '.gz', '.bz2', '.xz' or '.lzma') will be used automatically.

    store_objective : boolean, default=True
        Whether the objective function should be stored. Set `store_objective`
        to `False` if your objective function (`.specs['args']['func']`) is
        unserializable (i.e. if an exception is raised when trying to serialize
        the optimization result).

        Notice that if `store_objective` is set to `False`, a deep copy of the
        optimization result is created, potentially leading to performance
        problems if `res` is very large. If the objective function is not
        critical, one can delete it before calling `skopt.dump()` and thus
        avoid deep copying of `res`.

    **kwargs : other keyword arguments
        All other keyword arguments will be passed to `joblib.dump`.
    """
    if store_objective:
        dump_(res, filename, **kwargs)

    elif 'func' in res.specs['args']:
        # If the user does not want to store the objective and it is indeed
        # present in the provided object, then create a deep copy of it and
        # remove the objective function before dumping it with joblib.dump.
        res_without_func = deepcopy(res)
        del res_without_func.specs['args']['func']
        dump_(res_without_func, filename, **kwargs)

    else:
        # If the user does not want to store the objective and it is already
        # missing in the provided object, dump it without copying.
        dump_(res, filename, **kwargs)


def load(filename, **kwargs):
    """
    Reconstruct a skopt optimization result from a file
    persisted with skopt.dump.

    .. note::
        Notice that the loaded optimization result can be missing
        the objective function (`.specs['args']['func']`) if `skopt.dump`
        was called with `store_objective=False`.

    Parameters
    ----------
    filename : string or `pathlib.Path`
        The path of the file from which to load the optimization result.

    **kwargs : other keyword arguments
        All other keyword arguments will be passed to `joblib.load`.

    Returns
    -------
    res : `OptimizeResult`, scipy object
        Reconstructed OptimizeResult instance.
    """
    return load_(filename, **kwargs)


def is_listlike(x):
    return isinstance(x, (list, tuple))


def is_2Dlistlike(x):
    return np.all([is_listlike(xi) for xi in x])


def check_x_in_space(x, space):
    if is_2Dlistlike(x):
        if not np.all([p in space for p in x]):
            raise ValueError("Not all points are within the bounds of"
                             " the space.")
        if any([len(p) != len(space.dimensions) for p in x]):
            raise ValueError("Not all points have the same dimensions as"
                             " the space.")
    elif is_listlike(x):
        if x not in space:
            raise ValueError("Point (%s) is not within the bounds of"
                             " the space (%s)."
                             % (x, space.bounds))
        if len(x) != len(space.dimensions):
            raise ValueError("Dimensions of point (%s) and space (%s) do not match"
                             % (x, space.bounds))


def expected_minimum(res, n_random_starts=20, random_state=None):
    """
    Compute the minimum over the predictions of the last surrogate model.
    Uses `expected_minimum_random_sampling` with `n_random_starts`=100000,
    when the space contains any categorical values.

    .. note::
        The returned minimum may not necessarily be an accurate
        prediction of the minimum of the true objective function.

    Parameters
    ----------
    res : `OptimizeResult`, scipy object
        The optimization result returned by a `skopt` minimizer.

    n_random_starts : int, default=20
        The number of random starts for the minimization of the surrogate
        model.

    random_state : int, RandomState instance, or None (default)
        Set random state to something other than None for reproducible
        results.

    Returns
    -------
    x : list
        location of the minimum.
    fun : float
        the surrogate function value at the minimum.
    """
    if res.space.is_partly_categorical:
        return expected_minimum_random_sampling(res, n_random_starts=100000,
                                                random_state=random_state)

    def func(x):
        reg = res.models[-1]
        x = res.space.transform(x.reshape(1, -1))
        return reg.predict(x.reshape(1, -1))[0]

    xs = [res.x]
    if n_random_starts > 0:
        xs.extend(res.space.rvs(n_random_starts, random_state=random_state))

    best_x = None
    best_fun = np.inf

    for x0 in xs:
        r = sp_minimize(func, x0=x0, bounds=res.space.bounds)

        if r.fun < best_fun:
            best_x = r.x
            best_fun = r.fun

    return [v for v in best_x], best_fun


def expected_minimum_random_sampling(res, n_random_starts=100000,
                                     random_state=None):
    """Minimum search by doing naive random sampling, Returns the parameters
    that gave the minimum function value. Can be used when the space
    contains any categorical values.

    .. note::
        The returned minimum may not necessarily be an accurate
        prediction of the minimum of the true objective function.

    Parameters
    ----------
    res : `OptimizeResult`, scipy object
        The optimization result returned by a `skopt` minimizer.

    n_random_starts : int, default=100000
        The number of random starts for the minimization of the surrogate
        model.

    random_state : int, RandomState instance, or None (default)
        Set random state to something other than None for reproducible
        results.

    Returns
    -------
    x : list
        location of the minimum.
    fun : float
        the surrogate function value at the minimum.
    """

    # sample points from search space
    random_samples = res.space.rvs(n_random_starts, random_state=random_state)

    # make estimations with surrogate
    model = res.models[-1]
    y_random = model.predict(res.space.transform(random_samples))
    index_best_objective = np.argmin(y_random)
    min_x = random_samples[index_best_objective]

    return min_x, y_random[index_best_objective]


def has_gradients(estimator):
    """
    Check if an estimator's ``predict`` method provides gradients.

    Parameters
    ----------
    estimator :
        sklearn BaseEstimator instance.
    """
    tree_estimators = (
            ExtraTreesRegressor, RandomForestRegressor,
            GradientBoostingQuantileRegressor
    )

    # cook_estimator() returns None for "dummy minimize" aka random values only
    if estimator is None:
        return False

    if isinstance(estimator, tree_estimators):
        return False

    categorical_gp = False
    if hasattr(estimator, "kernel"):
        params = estimator.get_params()
        categorical_gp = (
            isinstance(estimator.kernel, HammingKernel) or
            any([isinstance(params[p], HammingKernel) for p in params])
        )

    return not categorical_gp


def cook_estimator(base_estimator, space=None, **kwargs):
    """
    Cook a default estimator.

    For the special base_estimator called "DUMMY" the return value is None.
    This corresponds to sampling points at random, hence there is no need
    for an estimator.

    Parameters
    ----------
    base_estimator : "GP", "RF", "ET", "GBRT", "DUMMY"
                        or sklearn regressor, default="GP"
        Should inherit from `sklearn.base.RegressorMixin`.
        In addition the `predict` method should have an optional `return_std`
        argument, which returns `std(Y | x)`` along with `E[Y | x]`.
        If base_estimator is one of ["GP", "RF", "ET", "GBRT", "DUMMY"], a
        surrogate model corresponding to the relevant `X_minimize` function
        is created.

    space : Space instance
        Has to be provided if the base_estimator is a gaussian process.
        Ignored otherwise.

    kwargs : dict
        Extra parameters provided to the base_estimator at init time.
    """
    if isinstance(base_estimator, str):
        base_estimator = base_estimator.upper()
        if base_estimator not in ["GP", "ET", "RF", "GBRT", "DUMMY"]:
            raise ValueError("Valid strings for the base_estimator parameter "
                             " are: 'RF', 'ET', 'GP', 'GBRT' or 'DUMMY' not "
                             "%s." % base_estimator)
    elif not is_regressor(base_estimator):
        raise ValueError("base_estimator has to be a regressor.")

    if base_estimator == "GP":
        if space is not None:
            space = Space(space)
            space = Space(normalize_dimensions(space.dimensions))
            n_dims = space.transformed_n_dims
            is_cat = space.is_categorical

        else:
            raise ValueError("Expected a Space instance, not None.")

        cov_amplitude = ConstantKernel(1.0, (0.01, 1000.0))
        # only special if *all* dimensions are categorical
        if is_cat:
            other_kernel = HammingKernel(length_scale=np.ones(n_dims))
        else:
            other_kernel = Matern(
                length_scale=np.ones(n_dims),
                length_scale_bounds=[(0.01, 100)] * n_dims, nu=2.5)

        base_estimator = GaussianProcessRegressor(
            kernel=cov_amplitude * other_kernel,
            normalize_y=True, noise="gaussian",
            n_restarts_optimizer=2)
    elif base_estimator == "RF":
        base_estimator = RandomForestRegressor(n_estimators=100,
                                               min_samples_leaf=3)
    elif base_estimator == "ET":
        base_estimator = ExtraTreesRegressor(n_estimators=100,
                                             min_samples_leaf=3)
    elif base_estimator == "GBRT":
        gbrt = GradientBoostingRegressor(n_estimators=30, loss="quantile")
        base_estimator = GradientBoostingQuantileRegressor(base_estimator=gbrt)

    elif base_estimator == "DUMMY":
        return None

    base_estimator.set_params(**kwargs)
    return base_estimator


def dimensions_aslist(search_space):
    """Convert a dict representation of a search space into a list of
    dimensions, ordered by sorted(search_space.keys()).

    Parameters
    ----------
    search_space : dict
        Represents search space. The keys are dimension names (strings)
        and values are instances of classes that inherit from the class
        :class:`skopt.space.Dimension` (Real, Integer or Categorical)

    Returns
    -------
    params_space_list: list
        list of skopt.space.Dimension instances.

    Examples
    --------
    >>> from skopt.space.space import Real, Integer
    >>> from skopt.utils import dimensions_aslist
    >>> search_space = {'name1': Real(0,1),
    ...                 'name2': Integer(2,4), 'name3': Real(-1,1)}
    >>> dimensions_aslist(search_space)[0]
    Real(low=0, high=1, prior='uniform', transform='identity')
    >>> dimensions_aslist(search_space)[1]
    Integer(low=2, high=4, prior='uniform', transform='identity')
    >>> dimensions_aslist(search_space)[2]
    Real(low=-1, high=1, prior='uniform', transform='identity')

    """
    params_space_list = [
        search_space[k] for k in sorted(search_space.keys())
    ]
    return params_space_list


def point_asdict(search_space, point_as_list):
    """Convert the list representation of a point from a search space
    to the dictionary representation, where keys are dimension names
    and values are corresponding to the values of dimensions in the list.

    .. seealso:: :class:`skopt.utils.point_aslist`

    Parameters
    ----------
    search_space : dict
        Represents search space. The keys are dimension names (strings)
        and values are instances of classes that inherit from the class
        :class:`skopt.space.Dimension` (Real, Integer or Categorical)

    point_as_list : list
        list with parameter values.The order of parameters in the list
        is given by sorted(params_space.keys()).

    Returns
    -------
    params_dict : OrderedDict
        dictionary with parameter names as keys to which
        corresponding parameter values are assigned.

    Examples
    --------
    >>> from skopt.space.space import Real, Integer
    >>> from skopt.utils import point_asdict
    >>> search_space = {'name1': Real(0,1),
    ...                 'name2': Integer(2,4), 'name3': Real(-1,1)}
    >>> point_as_list = [0.66, 3, -0.15]
    >>> point_asdict(search_space, point_as_list)
    OrderedDict([('name1', 0.66), ('name2', 3), ('name3', -0.15)])
    """
    params_dict = OrderedDict()
    for k, v in zip(sorted(search_space.keys()), point_as_list):
        params_dict[k] = v
    return params_dict


def point_aslist(search_space, point_as_dict):
    """Convert a dictionary representation of a point from a search space to
    the list representation. The list of values is created from the values of
    the dictionary, sorted by the names of dimensions used as keys.

    .. seealso:: :class:`skopt.utils.point_asdict`

    Parameters
    ----------
    search_space : dict
        Represents search space. The keys are dimension names (strings)
        and values are instances of classes that inherit from the class
        :class:`skopt.space.Dimension` (Real, Integer or Categorical)

    point_as_dict : dict
        dict with parameter names as keys to which corresponding
        parameter values are assigned.

    Returns
    -------
    point_as_list : list
        list with point values.The order of
        parameters in the list is given by sorted(params_space.keys()).

    Examples
    --------
    >>> from skopt.space.space import Real, Integer
    >>> from skopt.utils import point_aslist
    >>> search_space = {'name1': Real(0,1),
    ...                 'name2': Integer(2,4), 'name3': Real(-1,1)}
    >>> point_as_dict = {'name1': 0.66, 'name2': 3, 'name3': -0.15}
    >>> point_aslist(search_space, point_as_dict)
    [0.66, 3, -0.15]
    """
    point_as_list = [
        point_as_dict[k] for k in sorted(search_space.keys())
    ]
    return point_as_list


def normalize_dimensions(dimensions):
    """Create a ``Space`` where all dimensions are normalized to unit range.

    This is particularly useful for Gaussian process based regressors and is
    used internally by ``gp_minimize``.

    Parameters
    ----------
    dimensions : list, shape (n_dims,)
        List of search space dimensions.
        Each search dimension can be defined either as

        - a `(lower_bound, upper_bound)` tuple (for `Real` or `Integer`
          dimensions),
        - a `(lower_bound, upper_bound, "prior")` tuple (for `Real`
          dimensions),
        - as a list of categories (for `Categorical` dimensions), or
        - an instance of a `Dimension` object (`Real`, `Integer` or
          `Categorical`).

         NOTE: The upper and lower bounds are inclusive for `Integer`
         dimensions.
    """
    space = Space(dimensions)
    transformed_dimensions = []
    if space.is_categorical:
        # recreate the space and explicitly set transform to "string"
        # this is a special case for GP based regressors
        for dimension in space:
            transformed_dimensions.append(Categorical(dimension.categories,
                                                      dimension.prior,
                                                      name=dimension.name,
                                                      transform="string"))

    else:
        for dimension in space.dimensions:
            if isinstance(dimension, Categorical):
                transformed_dimensions.append(dimension)
            # To make sure that GP operates in the [0, 1] space
            elif isinstance(dimension, Real):
                transformed_dimensions.append(
                    Real(dimension.low, dimension.high, dimension.prior,
<<<<<<< HEAD
                         transform="normalize", name=dimension.name)
=======
                         name=dimension.name,
                         transform="normalize",
                         dtype=dimension.dtype)
>>>>>>> 9b345197
                    )
            elif isinstance(dimension, Integer):
                transformed_dimensions.append(
                    Integer(dimension.low, dimension.high,
<<<<<<< HEAD
                            transform="normalize", name=dimension.name)
=======
                            name=dimension.name,
                            transform="normalize",
                            dtype=dimension.dtype)
>>>>>>> 9b345197
                    )
            else:
                raise RuntimeError("Unknown dimension type "
                                   "(%s)" % type(dimension))

    return Space(transformed_dimensions)


<<<<<<< HEAD
def get_samples_dimension(result, index):
    """Get the samples for the given dimension index
    from the optimization-result from e.g. `gp_minimize()`.

    This function is used instead of numpy, because if
    we convert `result.x_iters` to a 2-d numpy array,
    then all data-types must be identical otherwise numpy
    will promote all the types to the most general type.
    For example, if you have a Categorical dimension which
    is a string, then your Real and Integer dimensions will
    be converted to strings as well in the 2-d numpy array.

    Using this function instead of numpy ensures the
    original data-type is being preserved.
    
    See `plots.py` for example usage.

    Parameters
    ----------
    * `result` [`OptimizeResult`]
        The optimization results e.g. from calling `gp_minimize()`.

    * `index` [int]:
        Index for a dimension in the search-space.

    Returns
    -------
    * `samples`: [list of either int, float or string]:
        The optimization samples for the given dimension.
    """

    # Get the samples from the optimization-log for the relevant dimension.
    samples = [x[index] for x in result.x_iters]

    return samples
=======
def check_list_types(x, types):
    """
    Check whether all elements of a list `x` are of the correct type(s)
    and raise a ValueError if they are not.

    Note that `types` can be either a single object-type or a tuple
    of object-types.

    Raises `ValueError`, If one or more element in the list `x` is
    not of the correct type(s).

    Parameters
    ----------
    x : list
        List of objects.

    types : object or list(object)
        Either a single object-type or a tuple of object-types.

    """

    # List of the elements in the list that are incorrectly typed.
    err = list(filter(lambda a: not isinstance(a, types), x))

    # If the list is non-empty then raise an exception.
    if len(err) > 0:
        msg = "All elements in list must be instances of {}, but found: {}"
        msg = msg.format(types, err)
        raise ValueError(msg)


def check_dimension_names(dimensions):
    """
    Check whether all dimensions have names. Raises `ValueError`,
    if one or more dimensions are unnamed.

    Parameters
    ----------
    dimensions : list(Dimension)
        List of Dimension-objects.

    """

    # List of the dimensions that have no names.
    err_dims = list(filter(lambda dim: dim.name is None, dimensions))

    # If the list is non-empty then raise an exception.
    if len(err_dims) > 0:
        msg = "All dimensions must have names, but found: {}"
        msg = msg.format(err_dims)
        raise ValueError(msg)
>>>>>>> 9b345197


def use_named_args(dimensions):
    """
    Wrapper / decorator for an objective function that uses named arguments
    to make it compatible with optimizers that use a single list of parameters.

    Your objective function can be defined as being callable using named
    arguments: `func(foo=123, bar=3.0, baz='hello')` for a search-space
    with dimensions named `['foo', 'bar', 'baz']`. But the optimizer
    will only pass a single list `x` of unnamed arguments when calling
    the objective function: `func(x=[123, 3.0, 'hello'])`. This wrapper
    converts your objective function with named arguments into one that
    accepts a list as argument, while doing the conversion automatically.

    The advantage of this is that you don't have to unpack the list of
    arguments `x` yourself, which makes the code easier to read and
    also reduces the risk of bugs if you change the number of dimensions
    or their order in the search-space.

    Examples
    --------
    >>> # Define the search-space dimensions. They must all have names!
    >>> from skopt.space import Real
    >>> from skopt import forest_minimize
    >>> from skopt.utils import use_named_args
    >>> dim1 = Real(name='foo', low=0.0, high=1.0)
    >>> dim2 = Real(name='bar', low=0.0, high=1.0)
    >>> dim3 = Real(name='baz', low=0.0, high=1.0)
    >>>
    >>> # Gather the search-space dimensions in a list.
    >>> dimensions = [dim1, dim2, dim3]
    >>>
    >>> # Define the objective function with named arguments
    >>> # and use this function-decorator to specify the
    >>> # search-space dimensions.
    >>> @use_named_args(dimensions=dimensions)
    ... def my_objective_function(foo, bar, baz):
    ...     return foo ** 2 + bar ** 4 + baz ** 8
    >>>
    >>> # Not the function is callable from the outside as
    >>> # `my_objective_function(x)` where `x` is a list of unnamed arguments,
    >>> # which then wraps your objective function that is callable as
    >>> # `my_objective_function(foo, bar, baz)`.
    >>> # The conversion from a list `x` to named parameters `foo`,
    >>> # `bar`, `baz`
    >>> # is done automatically.
    >>>
    >>> # Run the optimizer on the wrapped objective function which is called
    >>> # as `my_objective_function(x)` as expected by `forest_minimize()`.
    >>> result = forest_minimize(func=my_objective_function,
    ...                          dimensions=dimensions,
    ...                          n_calls=20, base_estimator="ET",
    ...                          random_state=4)
    >>>
    >>> # Print the best-found results.
    >>> print("Best fitness:", result.fun)
    Best fitness: 0.1948080835239698
    >>> print("Best parameters:", result.x)
    Best parameters: [0.44134853091052617, 0.06570954323368307, 0.17586123323419825]

    Parameters
    ----------
    dimensions : list(Dimension)
        List of `Dimension`-objects for the search-space dimensions.

    Returns
    -------
    wrapped_func : callable
        Wrapped objective function.
    """

    def decorator(func):
        """
        This uses more advanced Python features to wrap `func` using a
        function-decorator, which are not explained so well in the
        official Python documentation.

        A good video tutorial explaining how this works is found here:
        https://www.youtube.com/watch?v=KlBPCzcQNU8

        Parameters
        ----------
        func : callable
            Function to minimize. Should take *named arguments*
            and return the objective value.
        """

        # Ensure all dimensions are correctly typed.
        check_list_types(dimensions, Dimension)

        # Ensure all dimensions have names.
        check_dimension_names(dimensions)

        @wraps(func)
        def wrapper(x):
            """
            This is the code that will be executed every time the
            wrapped / decorated `func` is being called.
            It takes `x` as a single list of parameters and
            converts them to named arguments and calls `func` with them.

            Parameters
            ----------
            x : list
                A single list of parameters e.g. `[123, 3.0, 'linear']`
                which will be converted to named arguments and passed
                to `func`.

            Returns
            -------
            objective_value
                The objective value returned by `func`.
            """

            # Ensure the number of dimensions match
            # the number of parameters in the list x.
            if len(x) != len(dimensions):
                msg = "Mismatch in number of search-space dimensions. " \
                      "len(dimensions)=={} and len(x)=={}"
                msg = msg.format(len(dimensions), len(x))
                raise ValueError(msg)

            # Create a dict where the keys are the names of the dimensions
            # and the values are taken from the list of parameters x.
            arg_dict = {dim.name: value for dim, value in zip(dimensions, x)}

            # Call the wrapped objective function with the named arguments.
            objective_value = func(**arg_dict)

            return objective_value

        return wrapper

    return decorator<|MERGE_RESOLUTION|>--- conflicted
+++ resolved
@@ -564,24 +564,16 @@
             elif isinstance(dimension, Real):
                 transformed_dimensions.append(
                     Real(dimension.low, dimension.high, dimension.prior,
-<<<<<<< HEAD
-                         transform="normalize", name=dimension.name)
-=======
                          name=dimension.name,
                          transform="normalize",
                          dtype=dimension.dtype)
->>>>>>> 9b345197
                     )
             elif isinstance(dimension, Integer):
                 transformed_dimensions.append(
                     Integer(dimension.low, dimension.high,
-<<<<<<< HEAD
-                            transform="normalize", name=dimension.name)
-=======
                             name=dimension.name,
                             transform="normalize",
                             dtype=dimension.dtype)
->>>>>>> 9b345197
                     )
             else:
                 raise RuntimeError("Unknown dimension type "
@@ -590,7 +582,6 @@
     return Space(transformed_dimensions)
 
 
-<<<<<<< HEAD
 def get_samples_dimension(result, index):
     """Get the samples for the given dimension index
     from the optimization-result from e.g. `gp_minimize()`.
@@ -626,7 +617,8 @@
     samples = [x[index] for x in result.x_iters]
 
     return samples
-=======
+
+  
 def check_list_types(x, types):
     """
     Check whether all elements of a list `x` are of the correct type(s)
@@ -678,7 +670,6 @@
         msg = "All dimensions must have names, but found: {}"
         msg = msg.format(err_dims)
         raise ValueError(msg)
->>>>>>> 9b345197
 
 
 def use_named_args(dimensions):
