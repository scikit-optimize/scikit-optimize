from copy import deepcopy
from collections import Iterable

import numpy as np
from scipy.optimize import OptimizeResult
from scipy.optimize import minimize as sp_minimize
from sklearn.base import is_regressor
from sklearn.ensemble import GradientBoostingRegressor
from sklearn.externals.joblib import dump as dump_
from sklearn.externals.joblib import load as load_

from .learning import ExtraTreesRegressor
from .learning import GaussianProcessRegressor
from .learning import GradientBoostingQuantileRegressor
from .learning import RandomForestRegressor
from .learning.gaussian_process.kernels import ConstantKernel
from .learning.gaussian_process.kernels import HammingKernel
from .learning.gaussian_process.kernels import Matern

__all__ = (
    "load",
    "dump",
)


def create_result(Xi, yi, space=None, rng=None, specs=None, models=None):
    """
    Initialize an `OptimizeResult` object.

    Parameters
    ----------
    * `Xi` [list of lists, shape=(n_iters, n_features)]:
        Location of the minimum at every iteration.

    * `yi` [array-like, shape=(n_iters,)]:
        Minimum value obtained at every iteration.

    * `space` [Space instance, optional]:
        Search space.

    * `rng` [RandomState instance, optional]:
        State of the random state.

    * `specs` [dict, optional]:
        Call specifications.

    * `models` [list, optional]:
        List of fit surrogate models.

    Returns
    -------
    * `res` [`OptimizeResult`, scipy object]:
        OptimizeResult instance with the required information.
    """
    res = OptimizeResult()
    yi = np.asarray(yi)
    if np.ndim(yi) == 2:
        res.log_time = np.ravel(yi[:, 1])
        yi = np.ravel(yi[:, 0])
    best = np.argmin(yi)
    res.x = Xi[best]
    res.fun = yi[best]
    res.func_vals = yi
    res.x_iters = Xi
    res.models = models
    res.space = space
    res.random_state = rng
    res.specs = specs
    return res


def eval_callbacks(callbacks, result):
    """Evaluate list of callbacks on result.

    The return values of the `callbacks` are ORed together to give the
    overall decision on whether or not the optimization procedure should
    continue.

    Parameters
    ----------
    * `callbacks` [list of callables]:
        Callbacks to evaluate.

    * `result` [`OptimizeResult`, scipy object]:
        Optimization result object to be stored.

    Returns
    -------
    * `decision` [bool]:
        Decision of the callbacks whether or not to keep optimizing
    """
    stop = False
    if callbacks:
        for c in callbacks:
            decision = c(result)
            if decision is not None:
                stop = stop or decision

    return stop


def dump(res, filename, store_objective=True, **kwargs):
    """
    Store an skopt optimization result into a file.

    Parameters
    ----------
    * `res` [`OptimizeResult`, scipy object]:
        Optimization result object to be stored.

    * `filename` [string or `pathlib.Path`]:
        The path of the file in which it is to be stored. The compression
        method corresponding to one of the supported filename extensions ('.z',
        '.gz', '.bz2', '.xz' or '.lzma') will be used automatically.

    * `store_objective` [boolean, default=True]:
        Whether the objective function should be stored. Set `store_objective`
        to `False` if your objective function (`.specs['args']['func']`) is
        unserializable (i.e. if an exception is raised when trying to serialize
        the optimization result).

        Notice that if `store_objective` is set to `False`, a deep copy of the
        optimization result is created, potentially leading to performance
        problems if `res` is very large. If the objective function is not
        critical, one can delete it before calling `skopt.dump()` and thus
        avoid deep copying of `res`.

    * `**kwargs` [other keyword arguments]:
        All other keyword arguments will be passed to `joblib.dump`.
    """
    if store_objective:
        dump_(res, filename, **kwargs)

    elif 'func' in res.specs['args']:
        # If the user does not want to store the objective and it is indeed
        # present in the provided object, then create a deep copy of it and
        # remove the objective function before dumping it with joblib.dump.
        res_without_func = deepcopy(res)
        del res_without_func.specs['args']['func']
        dump_(res_without_func, filename, **kwargs)

    else:
        # If the user does not want to store the objective and it is already
        # missing in the provided object, dump it without copying.
        dump_(res, filename, **kwargs)


def load(filename, **kwargs):
    """
    Reconstruct a skopt optimization result from a file
    persisted with skopt.dump.

    Notice that the loaded optimization result can be missing
    the objective function (`.specs['args']['func']`) if `skopt.dump`
    was called with `store_objective=False`.

    Parameters
    ----------
    * `filename` [string or `pathlib.Path`]:
        The path of the file from which to load the optimization result.

    * `**kwargs` [other keyword arguments]:
        All other keyword arguments will be passed to `joblib.load`.

    Returns
    -------
    * `res` [`OptimizeResult`, scipy object]:
        Reconstructed OptimizeResult instance.
    """
    return load_(filename, **kwargs)

<<<<<<< HEAD
def is_listlike(x):
    return isinstance(x, (list, tuple))

def is_2Dlistlike(x):
    return np.all([is_listlike(xi) for xi in x])

def check_x_in_space(x, space):
    if is_2Dlistlike(x):
        if not np.all([p in space for p in x]):
            raise ValueError("Not all points are within the bounds of"
                             " the space.")
    elif is_listlike(x):
        if x not in space:
            raise ValueError("Point (%s) is not within the bounds of"
                             " the space (%s)."
                             % (x, space.bounds))
=======

def expected_minimum(res, n_random_starts=20, random_state=None):
    """
    Compute the minimum over the predictions of the last surrogate model.

    Note that the returned minimum may not necessarily be an accurate
    prediction of the minimum of the true objective function.

    Parameters
    ----------
    * `res`  [`OptimizeResult`, scipy object]:
        The optimization result returned by a `skopt` minimizer.

    * `n_random_starts` [int, default=20]:
        The number of random starts for the minimization of the surrogate
        model.

    * `random_state` [int, RandomState instance, or None (default)]:
        Set random state to something other than None for reproducible
        results.

    Returns
    -------
    * `x` [list]: location of the minimum.

    * `fun` [float]: the surrogate function value at the minimum.
    """
    def func(x):
        reg = res.models[-1]
        return reg.predict(x.reshape(1, -1))[0]

    xs = [res.x]
    if n_random_starts > 0:
        xs.extend(res.space.rvs(n_random_starts, random_state=random_state))

    best_x = None
    best_fun = np.inf

    for x0 in xs:
        r = sp_minimize(func, x0=x0, bounds=res.space.bounds)

        if r.fun < best_fun:
            best_x = r.x
            best_fun = r.fun

    return [v for v in best_x], best_fun


def has_gradients(estimator):
    """
    Check if an estimators predict method can provide gradients.

    Parameters
    ----------
    estimator: sklearn BaseEstimator instance.
    """
    tree_estimators = (
            ExtraTreesRegressor, RandomForestRegressor,
            GradientBoostingQuantileRegressor
    )
    cat_gp = False
    if hasattr(estimator, "kernel"):
        params = estimator.get_params()
        cat_gp = (
            isinstance(estimator.kernel, HammingKernel) or
            any([isinstance(params[p], HammingKernel) for p in params])
        )

    return isinstance(estimator, tree_estimators) or cat_gp


def cook_estimator(base_estimator, space=None, **kwargs):
    """
    Cook a default estimator.

    Parameters
    ----------
    * `base_estimator` ["GP", "RF", "ET", "GBRT" or sklearn regressor, default="GP"]:
        Should inherit from `sklearn.base.RegressorMixin`.
        In addition the `predict` method should have an optional `return_std`
        argument, which returns `std(Y | x)`` along with `E[Y | x]`.
        If base_estimator is one of ["GP", "RF", "ET", "GBRT"], a default
        surrogate model of the corresponding type is used corresponding to what
        is used in the minimize functions.

    * `space` [Space instance]:
        Has to be provided if the base_estimator is a gaussian process.
        Ignored otherwise.

    * `kwargs` [dict]:
        Extra parameters provided to the base_estimator at init time.
    """
    if space is not None:
        n_dims = space.transformed_n_dims
        is_cat = space.is_categorical
    if isinstance(base_estimator, str):
        base_estimator = base_estimator.upper()
        if base_estimator not in ["GP", "ET", "RF", "GBRT"]:
            raise ValueError("Valid strings for the base_estimator parameter "
                             " are: 'RF', 'ET' or 'GP' not %s" % base_estimator)
    elif not is_regressor(base_estimator):
        raise ValueError("base_estimator has to be a regressor.")

    if base_estimator == "GP":
        cov_amplitude = ConstantKernel(1.0, (0.01, 1000.0))
        if is_cat:
            other_kernel = HammingKernel(length_scale=np.ones(n_dims))
        else:
            other_kernel = Matern(
                length_scale=np.ones(n_dims),
                length_scale_bounds=[(0.01, 100)] * n_dims, nu=2.5)

        base_estimator = GaussianProcessRegressor(
            kernel=cov_amplitude * other_kernel,
            normalize_y=True, random_state=None, alpha=0.0, noise="gaussian",
            n_restarts_optimizer=2)
    elif base_estimator == "RF":
        base_estimator = RandomForestRegressor(n_estimators=100,
                                               min_samples_leaf=3)
    elif base_estimator == "ET":
        base_estimator = ExtraTreesRegressor(n_estimators=100,
                                             min_samples_leaf=3)
    elif base_estimator == "GBRT":
        gbrt = GradientBoostingRegressor(n_estimators=30, loss="quantile")
        base_estimator = GradientBoostingQuantileRegressor(base_estimator=gbrt)

    base_estimator.set_params(**kwargs)
    return base_estimator
>>>>>>> 0f9429cd
<|MERGE_RESOLUTION|>--- conflicted
+++ resolved
@@ -169,12 +169,14 @@
     """
     return load_(filename, **kwargs)
 
-<<<<<<< HEAD
+
 def is_listlike(x):
     return isinstance(x, (list, tuple))
 
+
 def is_2Dlistlike(x):
     return np.all([is_listlike(xi) for xi in x])
+
 
 def check_x_in_space(x, space):
     if is_2Dlistlike(x):
@@ -186,7 +188,7 @@
             raise ValueError("Point (%s) is not within the bounds of"
                              " the space (%s)."
                              % (x, space.bounds))
-=======
+
 
 def expected_minimum(res, n_random_starts=20, random_state=None):
     """
@@ -314,5 +316,4 @@
         base_estimator = GradientBoostingQuantileRegressor(base_estimator=gbrt)
 
     base_estimator.set_params(**kwargs)
-    return base_estimator
->>>>>>> 0f9429cd
+    return base_estimator