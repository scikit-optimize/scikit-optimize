--- conflicted
+++ resolved
@@ -108,185 +108,10 @@
     return ax
 
 
-<<<<<<< HEAD
 def _get_ylim_diagonal(ax):
     """Get the min / max of the ylim for all diagonal plots.
     This is used in _adjust_fig() so the ylim is the same
     for all diagonal plots.
-=======
-def plot_regret(*args, **kwargs):
-    """Plot one or several cumulative regret traces.
-
-    Parameters
-    ----------
-    args[i] : `OptimizeResult`, list of `OptimizeResult`, or tuple
-        The result(s) for which to plot the cumulative regret trace.
-
-        - if `OptimizeResult`, then draw the corresponding single trace;
-        - if list of `OptimizeResult`, then draw the corresponding cumulative
-            regret traces in transparency, along with the average cumulative
-            regret trace;
-        - if tuple, then `args[i][0]` should be a string label and `args[i][1]`
-          an `OptimizeResult` or a list of `OptimizeResult`.
-
-    ax : Axes`, optional
-        The matplotlib axes on which to draw the plot, or `None` to create
-        a new one.
-
-    true_minimum : float, optional
-        The true minimum value of the function, if known.
-
-    yscale : None or string, optional
-        The scale for the y-axis.
-
-    Returns
-    -------
-    ax : `Axes`
-        The matplotlib axes.
-    """
-    # <3 legacy python
-    ax = kwargs.get("ax", None)
-    true_minimum = kwargs.get("true_minimum", None)
-    yscale = kwargs.get("yscale", None)
-
-    if ax is None:
-        ax = plt.gca()
-
-    ax.set_title("Cumulative regret plot")
-    ax.set_xlabel("Number of calls $n$")
-    ax.set_ylabel(r"$\sum_{i=0}^n(f(x_i) - optimum)$ after $n$ calls")
-    ax.grid()
-
-    if yscale is not None:
-        ax.set_yscale(yscale)
-
-    colors = cm.viridis(np.linspace(0.25, 1.0, len(args)))
-
-    if true_minimum is None:
-        results = []
-        for res in args:
-            if isinstance(res, tuple):
-                res = res[1]
-
-            if isinstance(res, OptimizeResult):
-                results.append(res)
-            elif isinstance(res, list):
-                results.extend(res)
-        true_minimum = np.min([np.min(r.func_vals) for r in results])
-
-    for results, color in zip(args, colors):
-        if isinstance(results, tuple):
-            name, results = results
-        else:
-            name = None
-
-        if isinstance(results, OptimizeResult):
-            n_calls = len(results.x_iters)
-            regrets = [np.sum(results.func_vals[:i] - true_minimum)
-                       for i in range(1, n_calls + 1)]
-            ax.plot(range(1, n_calls + 1), regrets, c=color,
-                    marker=".", markersize=12, lw=2, label=name)
-
-        elif isinstance(results, list):
-            n_calls = len(results[0].x_iters)
-            iterations = range(1, n_calls + 1)
-            regrets = [[np.sum(r.func_vals[:i] - true_minimum) for i in
-                        iterations] for r in results]
-
-            for cr in regrets:
-                ax.plot(iterations, cr, c=color, alpha=0.2)
-
-            ax.plot(iterations, np.mean(regrets, axis=0), c=color,
-                    marker=".", markersize=12, lw=2, label=name)
-
-    if name:
-        ax.legend(loc="best")
-
-    return ax
-
-
-def _format_scatter_plot_axes(ax, space, ylabel, dim_labels=None):
-    # Work out min, max of y axis for the diagonal so we can adjust
-    # them all to the same value
-    diagonal_ylim = (np.min([ax[i, i].get_ylim()[0]
-                             for i in range(space.n_dims)]),
-                     np.max([ax[i, i].get_ylim()[1]
-                             for i in range(space.n_dims)]))
-
-    if dim_labels is None:
-        dim_labels = ["$X_{%i}$" % i if d.name is None else d.name
-                      for i, d in enumerate(space.dimensions)]
-    # Axes for categorical dimensions are really integers; we have to
-    # label them with the category names
-    iscat = [isinstance(dim, Categorical) for dim in space.dimensions]
-
-    # Deal with formatting of the axes
-    for i in range(space.n_dims):  # rows
-        for j in range(space.n_dims):  # columns
-            ax_ = ax[i, j]
-
-            if j > i:
-                ax_.axis("off")
-            elif i > j:  # off-diagonal plots
-                # plots on the diagonal are special, like Texas. They have
-                # their own range so do not mess with them.
-                if not iscat[i]:  # bounds not meaningful for categoricals
-                    ax_.set_ylim(*space.dimensions[i].bounds)
-                if iscat[j]:
-                    # partial() avoids creating closures in a loop
-                    ax_.xaxis.set_major_formatter(FuncFormatter(
-                        partial(_cat_format, space.dimensions[j])))
-                else:
-                    ax_.set_xlim(*space.dimensions[j].bounds)
-                if j == 0:  # only leftmost column (0) gets y labels
-                    ax_.set_ylabel(dim_labels[i])
-                    if iscat[i]:  # Set category labels for left column
-                        ax_.yaxis.set_major_formatter(FuncFormatter(
-                            partial(_cat_format, space.dimensions[i])))
-                else:
-                    ax_.set_yticklabels([])
-
-                # for all rows except ...
-                if i < space.n_dims - 1:
-                    ax_.set_xticklabels([])
-                # ... the bottom row
-                else:
-                    [l.set_rotation(45) for l in ax_.get_xticklabels()]
-                    ax_.set_xlabel(dim_labels[j])
-
-                # configure plot for linear vs log-scale
-                if space.dimensions[j].prior == 'log-uniform':
-                    ax_.set_xscale('log')
-                else:
-                    ax_.xaxis.set_major_locator(MaxNLocator(6, prune='both',
-                                                            integer=iscat[j]))
-
-                if space.dimensions[i].prior == 'log-uniform':
-                    ax_.set_yscale('log')
-                else:
-                    ax_.yaxis.set_major_locator(MaxNLocator(6, prune='both',
-                                                            integer=iscat[i]))
-
-            else:  # diagonal plots
-                ax_.set_ylim(*diagonal_ylim)
-                ax_.yaxis.tick_right()
-                ax_.yaxis.set_label_position('right')
-                ax_.yaxis.set_ticks_position('both')
-                ax_.set_ylabel(ylabel)
-
-                ax_.xaxis.tick_top()
-                ax_.xaxis.set_label_position('top')
-                ax_.set_xlabel(dim_labels[j])
-
-                if space.dimensions[i].prior == 'log-uniform':
-                    ax_.set_xscale('log')
-                else:
-                    ax_.xaxis.set_major_locator(MaxNLocator(6, prune='both',
-                                                            integer=iscat[i]))
-                    if iscat[i]:
-                        ax_.xaxis.set_major_formatter(FuncFormatter(
-                            partial(_cat_format, space.dimensions[i])))
->>>>>>> 9b345197
 
     Parameters
     ----------
@@ -365,17 +190,10 @@
     # Number of search-space dimensions used in this plot.
     n_dims = len(dimensions)
 
-<<<<<<< HEAD
     # Process the plots on the diagonal.
     for row in range(n_dims):
         # Get the search-space dimension for this row.
         dim = dimensions[row]
-=======
-def partial_dependence(space, model, i, j=None, sample_points=None,
-                       n_samples=250, n_points=40, x_eval=None):
-    """Calculate the partial dependence for dimensions `i` and `j` with
-    respect to the objective value, as approximated by `model`.
->>>>>>> 9b345197
 
         # Reference to the diagonal plot for this row.
         a = ax[row, row]
@@ -462,7 +280,6 @@
 
     Parameters
     ----------
-<<<<<<< HEAD
     * `bins` [int]
         Number of bins in the histogram.
 
@@ -514,42 +331,13 @@
         The `Dimension`-object for which to calculate the partial dependence.
 
     * `samples` [np.array, shape=(n_points, n_dims)]
-=======
-    space : `Space`
-        The parameter space over which the minimization was performed.
-
-    model
-        Surrogate model for the objective function.
-
-    i : int
-        The first dimension for which to calculate the partial dependence.
-
-    j : int, default=None
-        The second dimension for which to calculate the partial dependence.
-        To calculate the 1D partial dependence on `i` alone set `j=None`.
-
-    sample_points : np.array, shape=(n_points, n_dims), default=None
-        Only used when `x_eval=None`, i.e in case partial dependence should
-        be calculated.
->>>>>>> 9b345197
         Randomly sampled and transformed points to use when averaging
         the model function at each of the `n_points` when using partial
         dependence.
 
-<<<<<<< HEAD
     * `n_points` [int, default=40]
         Number of points along each dimension where the partial dependence
         is evaluated.
-=======
-    n_samples : int, default=100
-        Number of random samples to use for averaging the model function
-        at each of the `n_points` when using partial dependence. Only used
-        when `sample_points=None` and `x_eval=None`.
-
-    n_points : int, default=40
-        Number of points at which to evaluate the partial dependence
-        along each dimension `i` and `j`.
->>>>>>> 9b345197
 
     x_eval : list, default=None
         `x_eval` is a list of parameter values or None. In case `x_eval`
@@ -559,7 +347,6 @@
 
     Returns
     -------
-<<<<<<< HEAD
     * `xi`: [np.array]:
         The points at which the partial dependence was evaluated.
 
@@ -622,21 +409,11 @@
     ----------
     * `model`
         Surrogate model for the objective function.
-=======
-    For 1D partial dependence:
-
-    xi : np.array
-        The points at which the partial dependence was evaluated.
-
-    yi : np.array
-        The value of the model at each point `xi`.
->>>>>>> 9b345197
 
     * `dimension1` [Dimension]
         The first `Dimension`-object for which to calculate the
         partial dependence.
 
-<<<<<<< HEAD
     * `dimension2` [Dimension]
         The second `Dimension`-object for which to calculate the
         partial dependence.
@@ -750,52 +527,6 @@
     * `ax`: [`Matplotlib.Axes`]:
         A 2-d matrix of Axes-objects with the sub-plots.
     """
-=======
-    xi : np.array, shape=n_points
-        The points at which the partial dependence was evaluated.
-    yi : np.array, shape=n_points
-        The points at which the partial dependence was evaluated.
-    zi : np.array, shape=(n_points, n_points)
-        The value of the model at each point `(xi, yi)`.
-
-    For Categorical variables, the `xi` (and `yi` for 2D) returned are
-    the indices of the variable in `Dimension.categories`.
-    """
-    # The idea is to step through one dimension, evaluating the model with
-    # that dimension fixed and averaging either over random values or over
-    # the given ones in x_val in all other dimensions.
-    # (Or step through 2 dimensions when i and j are given.)
-    # Categorical dimensions make this interesting, because they are one-
-    # hot-encoded, so there is a one-to-many mapping of input dimensions
-    # to transformed (model) dimensions.
-
-    # If we haven't parsed an x_eval list we use random sampled values instead
-    if x_eval is None and sample_points is None:
-        sample_points = space.transform(space.rvs(n_samples=n_samples))
-    elif sample_points is None:
-        sample_points = space.transform([x_eval])
-
-    # dim_locs[i] is the (column index of the) start of dim i in
-    # sample_points.
-    # This is usefull when we are using one hot encoding, i.e using
-    # categorical values
-    dim_locs = np.cumsum([0] + [d.transformed_size for d in space.dimensions])
-
-    if j is None:
-        # We sample evenly instead of randomly. This is necessary when using
-        # categorical values
-        xi, xi_transformed = _evenly_sample(space.dimensions[i], n_points)
-        yi = []
-        for x_ in xi_transformed:
-            rvs_ = np.array(sample_points)  # copy
-            # We replace the values in the dimension that we want to keep
-            # fixed
-            rvs_[:, dim_locs[i]:dim_locs[i + 1]] = x_
-            # In case of `x_eval=None` rvs conists of random samples.
-            # Calculating the mean of these samples is how partial dependence
-            # is implemented.
-            yi.append(np.mean(model.predict(rvs_)))
->>>>>>> 9b345197
 
     # Get the search-space instance from the optimization results.
     space = result.space
@@ -805,7 +536,6 @@
         # Get all dimensions.
         dimensions = space.dimensions
     else:
-<<<<<<< HEAD
         # Only get the named dimensions.
         dimensions = space[dimension_names]
 
@@ -828,20 +558,6 @@
     for row in range(n_dims):
         # Get the search-space dimension for this row.
         dim_row = dimensions[row]
-=======
-        xi, xi_transformed = _evenly_sample(space.dimensions[j], n_points)
-        yi, yi_transformed = _evenly_sample(space.dimensions[i], n_points)
-
-        zi = []
-        for x_ in xi_transformed:
-            row = []
-            for y_ in yi_transformed:
-                rvs_ = np.array(sample_points)  # copy
-                rvs_[:, dim_locs[j]:dim_locs[j + 1]] = x_
-                rvs_[:, dim_locs[i]:dim_locs[i + 1]] = y_
-                row.append(np.mean(model.predict(rvs_)))
-            zi.append(row)
->>>>>>> 9b345197
 
         # Get the index for the search-space dimension.
         # This is used to lookup that particular dimension in some functions.
@@ -850,20 +566,12 @@
         # Get the samples from the optimization-log for this dimension.
         samples_row = get_samples_dimension(result=result, index=index_row)
 
-<<<<<<< HEAD
         # Get the best-found sample for this dimension.
         best_sample_row = result.x[index_row]
-=======
-def plot_objective(result, levels=10, n_points=40, n_samples=250, size=2,
-                   zscale='linear', dimensions=None, sample_source='random',
-                   minimum='result', n_minimum_search=None):
-    """Pairwise dependence plot of the objective function.
->>>>>>> 9b345197
 
         # Search-space boundary for this dimension.
         bounds_row = dim_row.bounds
 
-<<<<<<< HEAD
         # Map the number of bins to a log-space if necessary.
         bins_mapped = _map_bins(bins=bins,
                                 bounds=dim_row.bounds,
@@ -951,23 +659,11 @@
     ----------
     * `result` [`OptimizeResult`]
         The optimization results from calling e.g. `gp_minimize()`.
-=======
-    Pairwise scatter plots of the points at which the objective
-    function was directly evaluated are shown on the off-diagonal.
-    A red point indicates per default the best observed minimum, but
-    this can be changed by changing argument ´minimum´.
-
-    Parameters
-    ----------
-    result : `OptimizeResult`
-        The result for which to create the scatter plot matrix.
->>>>>>> 9b345197
 
     levels : int, default=10
         Number of levels to draw on the contour plot, passed directly
         to `plt.contour()`.
 
-<<<<<<< HEAD
     * `n_points` [int, default=40]
         Number of points along each dimension where the partial dependence
         is evaluated when generating the contour-plots.
@@ -984,27 +680,6 @@
         List of names for search-space dimensions to be used in the plot.
         You can omit `Categorical` dimensions here as they are not supported.
         If `None` then use all dimensions from the search-space.
-=======
-    n_points : int, default=40
-        Number of points at which to evaluate the partial dependence
-        along each dimension.
-
-    n_samples : int, default=250
-        Number of samples to use for averaging the model function
-        at each of the `n_points` when `sample_method` is set to 'random'.
-
-    size : float, default=2
-        Height (in inches) of each facet.
-
-    zscale : str, default='linear'
-        Scale to use for the z axis of the contour plots. Either 'linear'
-        or 'log'.
-
-    dimensions : list of str, default=None
-        Labels of the dimension
-        variables. `None` defaults to `space.dimensions[i].name`, or
-        if also `None` to `['X_0', 'X_1', ..]`.
->>>>>>> 9b345197
 
     sample_source : str or list of floats, default='random'
         Defines to samples generation to use for averaging the model function
@@ -1053,7 +728,6 @@
 
     Returns
     -------
-<<<<<<< HEAD
     * `fig`: [`Matplotlib.Figure`]:
         The object for the figure.
         For example, call `fig.savefig('plot.png')` to save the plot.
@@ -1067,35 +741,12 @@
 
     # Get the search-space instance from the optimization results.
     space = result.space
-=======
-    ax : `Axes`
-        The matplotlib axes.
-    """
-    # Here we define the values for which to plot the red dot (2d plot) and
-    # the red dotted line (1d plot).
-    # These same values will be used for evaluating the plots when
-    # calculating dependence. (Unless partial
-    # dependence is to be used instead).
-    space = result.space
-    if space.n_dims == 1:
-        raise ValueError("plot_objective needs at least two"
-                         "variables. Found only one.")
-    x_vals = _evaluate_min_params(result, minimum, n_minimum_search)
-    if sample_source == "random":
-        x_eval = None
-    else:
-        x_eval = _evaluate_min_params(result, sample_source,
-                                      n_minimum_search)
-    rvs_transformed = space.transform(space.rvs(n_samples=n_samples))
-    samples, minimum, _ = _map_categories(space, result.x_iters, x_vals)
->>>>>>> 9b345197
 
     # Get the relevant search-space dimensions.
     if dimension_names is None:
         # Get all dimensions.
         dimensions = space.dimensions
     else:
-<<<<<<< HEAD
         # Only get the named dimensions.
         dimensions = space[dimension_names]
 
@@ -1348,78 +999,10 @@
 
     * `ax`: [`Matplotlib.Axes`]:
         The Matplotlib Axes-object.
-=======
-        raise ValueError("Valid values for zscale are 'linear' and 'log',"
-                         " not '%s'." % zscale)
-
-    fig, ax = plt.subplots(space.n_dims, space.n_dims,
-                           figsize=(size * space.n_dims, size * space.n_dims))
-
-    fig.subplots_adjust(left=0.05, right=0.95, bottom=0.05, top=0.95,
-                        hspace=0.1, wspace=0.1)
-
-    for i in range(space.n_dims):
-        for j in range(space.n_dims):
-            if i == j:
-                xi, yi = partial_dependence(space, result.models[-1], i,
-                                            j=None,
-                                            sample_points=rvs_transformed,
-                                            n_points=n_points, x_eval=x_eval)
-
-                ax[i, i].plot(xi, yi)
-                ax[i, i].axvline(minimum[i], linestyle="--", color="r", lw=1)
-
-            # lower triangle
-            elif i > j:
-                xi, yi, zi = partial_dependence(space, result.models[-1],
-                                                i, j,
-                                                rvs_transformed, n_points,
-                                                x_eval=x_eval)
-                ax[i, j].contourf(xi, yi, zi, levels,
-                                  locator=locator, cmap='viridis_r')
-                ax[i, j].scatter(samples[:, j], samples[:, i],
-                                 c='k', s=10, lw=0.)
-                ax[i, j].scatter(minimum[j], minimum[i],
-                                 c=['r'], s=20, lw=0.)
-    ylabel = "Partial dependence"
-    return _format_scatter_plot_axes(ax, space, ylabel=ylabel,
-                                     dim_labels=dimensions)
-
-
-def plot_evaluations(result, bins=20, dimensions=None):
-    """Visualize the order in which points where sampled.
-
-    The scatter plot matrix shows at which points in the search
-    space and in which order samples were evaluated. Pairwise
-    scatter plots are shown on the off-diagonal for each
-    dimension of the search space. The order in which samples
-    were evaluated is encoded in each point's color.
-    The diagonal shows a histogram of sampled values for each
-    dimension. A red point indicates the found minimum.
-
-    Parameters
-    ----------
-    result : `OptimizeResult`
-        The result for which to create the scatter plot matrix.
-
-    bins : int, bins=20
-        Number of bins to use for histograms on the diagonal.
-
-    dimensions : list of str, default=None
-        Labels of the dimension
-        variables. `None` defaults to `space.dimensions[i].name`, or
-        if also `None` to `['X_0', 'X_1', ..]`.
-
-    Returns
-    -------
-    ax : `Axes`
-        The matplotlib axes.
->>>>>>> 9b345197
     """
 
     # Get the search-space instance from the optimization results.
     space = result.space
-<<<<<<< HEAD
 
     # Get the dimension-object.
     dimension = space[dimension_name]
@@ -1477,176 +1060,4 @@
     ax.set_xlabel(dimension_name)
     ax.set_ylabel('Sample Count')
 
-    return fig, ax
-=======
-    # Convert categoricals to integers, so we can ensure consistent ordering.
-    # Assign indices to categories in the order they appear in the Dimension.
-    # Matplotlib's categorical plotting functions are only present in v 2.1+,
-    # and may order categoricals differently in different plots anyway.
-    samples, minimum, iscat = _map_categories(space, result.x_iters, result.x)
-    order = range(samples.shape[0])
-    fig, ax = plt.subplots(space.n_dims, space.n_dims,
-                           figsize=(2 * space.n_dims, 2 * space.n_dims))
-
-    fig.subplots_adjust(left=0.05, right=0.95, bottom=0.05, top=0.95,
-                        hspace=0.1, wspace=0.1)
-
-    for i in range(space.n_dims):
-        for j in range(space.n_dims):
-            if i == j:
-                if iscat[j]:
-                    bins_ = len(space.dimensions[j].categories)
-                elif space.dimensions[j].prior == 'log-uniform':
-                    low, high = space.bounds[j]
-                    bins_ = np.logspace(np.log10(low), np.log10(high), bins)
-                else:
-                    bins_ = bins
-                ax[i, i].hist(
-                    samples[:, j], bins=bins_,
-                    range=None if iscat[j] else space.dimensions[j].bounds)
-
-            # lower triangle
-            elif i > j:
-                ax[i, j].scatter(samples[:, j], samples[:, i],
-                                 c=order, s=40, lw=0., cmap='viridis')
-                ax[i, j].scatter(minimum[j], minimum[i],
-                                 c=['r'], s=20, lw=0.)
-
-    return _format_scatter_plot_axes(ax, space, ylabel="Number of samples",
-                                     dim_labels=dimensions)
-
-
-def _map_categories(space, points, minimum):
-    """
-    Map categorical values to integers in a set of points.
-
-    Returns
-    -------
-   mapped_points : np.array, shape=points.shape
-        A copy of `points` with categoricals replaced with their indices in
-        the corresponding `Dimension`.
-
-    mapped_minimum : np.array, shape (space.n_dims,)
-        A copy of `minimum` with categoricals replaced with their indices in
-        the corresponding `Dimension`.
-
-    iscat : np.array, shape (space.n_dims,)
-       Boolean array indicating whether dimension `i` in the `space` is
-       categorical.
-    """
-    points = np.asarray(points, dtype=object)  # Allow slicing, preserve cats
-    iscat = np.repeat(False, space.n_dims)
-    min_ = np.zeros(space.n_dims)
-    pts_ = np.zeros(points.shape)
-    for i, dim in enumerate(space.dimensions):
-        if isinstance(dim, Categorical):
-            iscat[i] = True
-            catmap = dict(zip(dim.categories, count()))
-            pts_[:, i] = [catmap[cat] for cat in points[:, i]]
-            min_[i] = catmap[minimum[i]]
-        else:
-            pts_[:, i] = points[:, i]
-            min_[i] = minimum[i]
-    return pts_, min_, iscat
-
-
-def _evenly_sample(dim, n_points):
-    """Return `n_points` evenly spaced points from a Dimension.
-
-    Parameters
-    ----------
-    dim : `Dimension`
-        The Dimension to sample from.  Can be categorical; evenly-spaced
-        category indices are chosen in order without replacement (result
-        may be smaller than `n_points`).
-
-    n_points : int
-        The number of points to sample from `dim`.
-
-    Returns
-    -------
-    xi : np.array
-        The sampled points in the Dimension.  For Categorical
-        dimensions, returns the index of the value in
-        `dim.categories`.
-
-    xi_transformed : np.array
-        The transformed values of `xi`, for feeding to a model.
-    """
-    cats = np.array(getattr(dim, 'categories', []), dtype=object)
-    if len(cats):  # Sample categoricals while maintaining order
-        xi = np.linspace(0, len(cats) - 1, min(len(cats), n_points),
-                         dtype=int)
-        xi_transformed = dim.transform(cats[xi])
-    else:
-        bounds = dim.bounds
-        # XXX use linspace(*bounds, n_points) after python2 support ends
-        xi = np.linspace(bounds[0], bounds[1], n_points)
-        xi_transformed = dim.transform(xi)
-    return xi, xi_transformed
-
-
-def _cat_format(dimension, x, _):
-    """Categorical axis tick formatter function.  Returns the name of category
-    `x` in `dimension`.  Used with `matplotlib.ticker.FuncFormatter`."""
-    return str(dimension.categories[int(x)])
-
-
-def _evaluate_min_params(result, params='result',
-                         n_minimum_search=None,
-                         random_state=None):
-    """Returns the minimum based on `params`"""
-    x_vals = None
-    space = result.space
-    if isinstance(params, str):
-        if params == 'result':
-            # Using the best observed result
-            x_vals = result.x
-        elif params == 'expected_minimum':
-            if result.space.is_partly_categorical:
-                # space is also categorical
-                raise ValueError('expected_minimum does not support any'
-                                 'categorical values')
-            # Do a gradient based minimum search using scipys own minimizer
-            if n_minimum_search:
-                # If a value for
-                # expected_minimum_samples has been parsed
-                x_vals, _ = expected_minimum(
-                    result,
-                    n_random_starts=n_minimum_search,
-                    random_state=random_state)
-            else:  # Use standard of 20 random starting points
-                x_vals, _ = expected_minimum(result,
-                                             n_random_starts=20,
-                                             random_state=random_state)
-        elif params == 'expected_minimum_random':
-            # Do a minimum search by evaluating the function with
-            # n_samples sample values
-            if n_minimum_search:
-                # If a value for
-                # n_minimum_samples has been parsed
-                x_vals, _ = expected_minimum_random_sampling(
-                    result,
-                    n_random_starts=n_minimum_search,
-                    random_state=random_state)
-            else:
-                # Use standard of 10^n_parameters. Note this
-                # becomes very slow for many parameters
-                x_vals, _ = expected_minimum_random_sampling(
-                    result,
-                    n_random_starts=10 ** len(result.x),
-                    random_state=random_state)
-        else:
-            raise ValueError('Argument ´eval_min_params´ must be a valid'
-                             'string (´result´)')
-    elif isinstance(params, list):
-        assert len(params) == len(result.x), 'Argument' \
-            '´eval_min_params´ of type list must have same length as' \
-            'number of features'
-        # Using defined x_values
-        x_vals = params
-    else:
-        raise ValueError('Argument ´eval_min_params´ must'
-                         'be a string or a list')
-    return x_vals
->>>>>>> 9b345197
+    return fig, ax