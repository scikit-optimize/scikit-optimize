--- conflicted
+++ resolved
@@ -594,14 +594,14 @@
     assert dimension.name == name
 
 
-<<<<<<< HEAD
 def test_dimension_name():
     notnames = [1, 1., True]
     for n in notnames:
         with pytest.raises(ValueError) as exc:
             real = Real(1, 2, name=n)
             assert("Dimension's name must be either string or None." == exc.value.args[0])
-=======
+
+            
 @pytest.mark.parametrize("dimension",
                          [Real(1, 2), Integer(1, 100), Categorical(["red, blue"])])
 def test_dimension_name_none(dimension):
@@ -673,5 +673,4 @@
     assert dims.is_partly_categorical
     assert not dims.is_categorical
     dims = Space([Integer(1, 2), Integer(1, 2)])
-    assert not dims.is_partly_categorical
->>>>>>> 9b345197
+    assert not dims.is_partly_categorical