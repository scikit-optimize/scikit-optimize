--- conflicted
+++ resolved
@@ -97,11 +97,7 @@
 class Dimension(object):
     """Base class for search space dimensions."""
 
-<<<<<<< HEAD
-    prior = "uniform"
-=======
     prior = None
->>>>>>> 8ca89c94
 
     def rvs(self, n_samples=1, random_state=None):
         """Draw random samples.
