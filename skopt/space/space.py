import numbers
import numpy as np
import yaml

from scipy.stats.distributions import randint
from scipy.stats.distributions import rv_discrete
from scipy.stats.distributions import uniform

from sklearn.utils import check_random_state
from sklearn.utils.fixes import sp_version

from .transformers import CategoricalEncoder
from .transformers import StringEncoder
from .transformers import Normalize
from .transformers import Identity
from .transformers import LogN
from .transformers import Pipeline


# helper class to be able to print [1, ..., 4] instead of [1, '...', 4]
class _Ellipsis:
    def __repr__(self):
        return '...'


def check_dimension(dimension, transform=None):
    """Turn a provided dimension description into a dimension object.

    Checks that the provided dimension falls into one of the
    supported types. For a list of supported types, look at
    the documentation of ``dimension`` below.

    If ``dimension`` is already a ``Dimension`` instance, return it.

    Parameters
    ----------
    dimension : Dimension
        Search space Dimension.
        Each search dimension can be defined either as

        - a `(lower_bound, upper_bound)` tuple (for `Real` or `Integer`
          dimensions),
        - a `(lower_bound, upper_bound, "prior")` tuple (for `Real`
          dimensions),
        - as a list of categories (for `Categorical` dimensions), or
        - an instance of a `Dimension` object (`Real`, `Integer` or
          `Categorical`).

    transform : "identity", "normalize", "string", "onehot" optional
        - For `Categorical` dimensions, the following transformations are
          supported.

          - "onehot" (default) one-hot transformation of the original space.
          - "string" string transformation of the original space.
          - "identity" same as the original space.

        - For `Real` and `Integer` dimensions, the following transformations
          are supported.

          - "identity", (default) the transformed space is the same as the
            original space.
          - "normalize", the transformed space is scaled to be between 0 and 1.

    Returns
    -------
    dimension : Dimension
        Dimension instance.
    """
    if isinstance(dimension, Dimension):
        return dimension

    if not isinstance(dimension, (list, tuple, np.ndarray)):
        raise ValueError("Dimension has to be a list or tuple.")

    # A `Dimension` described by a single value is assumed to be
    # a `Categorical` dimension. This can be used in `BayesSearchCV`
    # to define subspaces that fix one value, e.g. to choose the
    # model type, see "sklearn-gridsearchcv-replacement.py"
    # for examples.
    if len(dimension) == 1:
        return Categorical(dimension, transform=transform)

    if len(dimension) == 2:
        if any([isinstance(d, (str, bool)) or isinstance(d, np.bool_)
                for d in dimension]):
            return Categorical(dimension, transform=transform)
        elif all([isinstance(dim, numbers.Integral) for dim in dimension]):
            return Integer(*dimension, transform=transform)
        elif any([isinstance(dim, numbers.Real) for dim in dimension]):
            return Real(*dimension, transform=transform)
        else:
            raise ValueError("Invalid dimension {}. Read the documentation for"
                             " supported types.".format(dimension))

    if len(dimension) == 3:
        if (any([isinstance(dim, int) for dim in dimension[:2]]) and
                dimension[2] in ["uniform", "log-uniform"]):
            return Integer(*dimension, transform=transform)
        elif (any([isinstance(dim, (float, int)) for dim in dimension[:2]]) and
              dimension[2] in ["uniform", "log-uniform"]):
            return Real(*dimension, transform=transform)
        else:
            return Categorical(dimension, transform=transform)

    if len(dimension) == 4:
        if (any([isinstance(dim, int) for dim in dimension[:2]]) and
                dimension[2] == "log-uniform" and isinstance(dimension[3],
                                                             int)):
            return Integer(*dimension, transform=transform)
        elif (any([isinstance(dim, (float, int)) for dim in dimension[:2]]) and
              dimension[2] == "log-uniform" and isinstance(dimension[3], int)):
            return Real(*dimension, transform=transform)

    if len(dimension) > 3:
        return Categorical(dimension, transform=transform)

    raise ValueError("Invalid dimension {}. Read the documentation for "
                     "supported types.".format(dimension))


class Dimension(object):
    """Base class for search space dimensions."""
    def __init__(self, name=None):
        """
        Common initialization for all types of search-spaces dimensions.

        Call this at the start of __init__ for all sub-classes.
        
        Parameters
        ----------
        * `name` [str or None]:
            Name associated with the dimension.
        """

        # Name of this dimension.
        self.name = name

        # Initialize index before it has been set by search-space.
        self.index = None

    prior = None

    def rvs(self, n_samples=1, random_state=None):
        """Draw random samples.

        Parameters
        ----------
        n_samples : int or None
            The number of samples to be drawn.

        random_state : int, RandomState instance, or None (default)
            Set random state to something other than None for reproducible
            results.
        """
        rng = check_random_state(random_state)
        samples = self._rvs.rvs(size=n_samples, random_state=rng)
        return self.inverse_transform(samples)

    def transform(self, X):
        """Transform samples form the original space to a warped space."""
        return self.transformer.transform(X)

    def inverse_transform(self, Xt):
        """Inverse transform samples from the warped space back into the
           original space.
        """
        return self.transformer.inverse_transform(Xt)

    @property
    def size(self):
        return 1

    @property
    def transformed_size(self):
        return 1

    @property
    def bounds(self):
        raise NotImplementedError

    @property
    def transformed_bounds(self):
        raise NotImplementedError

    @property
    def name(self):
        if self._name is None:
            # Dimension has no name, so make a default one.
            n = 'X_{}'.format(self.index)
        else:
            # Dimension has a name, so use it.
            n = self._name
        return n

    @name.setter
    def name(self, value):
        if isinstance(value, str) or value is None:
            self._name = value
        else:
            raise ValueError("Dimension's name must be either string or None.")

    @property
    def index(self):
        """Index of the dimension in the search-space. This follows
        the order in which the dimensions were added to the search-space.
        It should not be changed after it has first been set.
        It is used to give unnamed dimensions a default name,
        and it is also used e.g. in plotting functions for
        both named and unnamed dimensions."""
        return self._index

    @index.setter
    def index(self, value):
        self._index = value


def _uniform_inclusive(loc=0.0, scale=1.0):
    # like scipy.stats.distributions but inclusive of `high`
    # XXX scale + 1. might not actually be a float after scale if
    # XXX scale is very large.
    return uniform(loc=loc, scale=np.nextafter(scale, scale + 1.))


class Real(Dimension):
    """Search space dimension that can take on any real value.

<<<<<<< HEAD
        * `transform` ["identity", "normalize", optional]:
            The following transformations are supported.

            - "identity", (default) the transformed space is the same as the
              original space.
            - "normalize", the transformed space is scaled to be between
              0 and 1.

        * `name` [str or None]:
            Name associated with the dimension, e.g., "learning_rate".
        """
        Dimension.__init__(self, name=name)

=======
    Parameters
    ----------
    low : float
        Lower bound (inclusive).

    high : float
        Upper bound (inclusive).

    prior : "uniform" or "log-uniform", default="uniform"
        Distribution to use when sampling random points for this dimension.
        - If `"uniform"`, points are sampled uniformly between the lower
          and upper bounds.
        - If `"log-uniform"`, points are sampled uniformly between
          `log(lower, base)` and `log(upper, base)` where log
          has base `base`.

    base : int
        The logarithmic base to use for a log-uniform prior.
        - Default 10, otherwise commonly 2.

    transform : "identity", "normalize", optional
        The following transformations are supported.

        - "identity", (default) the transformed space is the same as the
          original space.
        - "normalize", the transformed space is scaled to be between
          0 and 1.

    name : str or None
        Name associated with the dimension, e.g., "learning rate".

    dtype : str or dtype, default=np.float
        float type which will be used in inverse_transform,
        can be float.
    """
    def __init__(self, low, high, prior="uniform", base=10, transform=None,
                 name=None, dtype=np.float):
>>>>>>> 9b345197
        if high <= low:
            raise ValueError("the lower bound {} has to be less than the"
                             " upper bound {}".format(low, high))
        self.low = low
        self.high = high
        self.prior = prior
<<<<<<< HEAD
=======
        self.base = base
        self.log_base = np.log10(base)
        self.name = name
        self.dtype = dtype
        if isinstance(self.dtype, str) and self.dtype\
                not in ['float', 'float16', 'float32', 'float64']:
            raise ValueError("dtype must be 'float', 'float16', 'float32'"
                             "or 'float64'"
                             " got {}".format(self.dtype))
        elif isinstance(self.dtype, type) and self.dtype\
                not in [float, np.float, np.float16, np.float32, np.float64]:
            raise ValueError("dtype must be float, np.float"
                             " got {}".format(self.dtype))
>>>>>>> 9b345197

        if transform is None:
            transform = "identity"

        self.transform_ = transform

        if self.transform_ not in ["normalize", "identity"]:
            raise ValueError("transform should be 'normalize' or 'identity'"
                             " got {}".format(self.transform_))

        # Define _rvs and transformer spaces.
        # XXX: The _rvs is for sampling in the transformed space.
        # The rvs on Dimension calls inverse_transform on the points sampled
        # using _rvs
        if self.transform_ == "normalize":
            # set upper bound to next float after 1. to make the numbers
            # inclusive of upper edge
            self._rvs = _uniform_inclusive(0., 1.)
            if self.prior == "uniform":
                self.transformer = Pipeline(
                    [Identity(), Normalize(low, high)])
            else:
                self.transformer = Pipeline(
                    [LogN(self.base),
                     Normalize(np.log10(low) / self.log_base,
                               np.log10(high) / self.log_base)]
                )
        else:
            if self.prior == "uniform":
                self._rvs = _uniform_inclusive(self.low, self.high - self.low)
                self.transformer = Identity()
            else:
                self._rvs = _uniform_inclusive(
                    np.log10(self.low) / self.log_base,
                    np.log10(self.high) / self.log_base -
                    np.log10(self.low) / self.log_base)
                self.transformer = LogN(self.base)

    def __eq__(self, other):
        return (type(self) is type(other) and
                np.allclose([self.low], [other.low]) and
                np.allclose([self.high], [other.high]) and
                self.prior == other.prior and
                self.transform_ == other.transform_)

    def __repr__(self):
        return "Real(low={}, high={}, prior='{}', transform='{}', name='{}')".format(
            self.low, self.high, self.prior, self.transform_, self.name)

    def inverse_transform(self, Xt):
        """Inverse transform samples from the warped space back into the
           original space.
        """

        inv_transform = super(Real, self).inverse_transform(Xt)
        if isinstance(inv_transform, list):
            inv_transform = np.array(inv_transform)
        inv_transform = np.clip(inv_transform,
                                self.low, self.high).astype(self.dtype)
        if self.dtype == float or self.dtype == 'float':
            # necessary, otherwise the type is converted to a numpy type
            return getattr(inv_transform, "tolist", lambda: value)()
        else:
            return inv_transform

    @property
    def bounds(self):
        return (self.low, self.high)

    def __contains__(self, point):
        if isinstance(point, list):
            point = np.array(point)
        return self.low <= point <= self.high

    @property
    def transformed_bounds(self):
        if self.transform_ == "normalize":
            return 0.0, 1.0
        else:
            if self.prior == "uniform":
                return self.low, self.high
            else:
                return np.log10(self.low), np.log10(self.high)

    def distance(self, a, b):
        """Compute distance between point `a` and `b`.

        Parameters
        ----------
        a : float
            First point.

        b : float
            Second point.
        """
        if not (a in self and b in self):
            raise RuntimeError("Can only compute distance for values within "
                               "the space, not %s and %s." % (a, b))
        return abs(a - b)


class Integer(Dimension):
    """Search space dimension that can take on integer values.

<<<<<<< HEAD
        * `name` [str or None]:
            Name associated with the dimension, e.g., "n_trees".
        """
        Dimension.__init__(self, name=name)

=======
    Parameters
    ----------
    low : int
        Lower bound (inclusive).

    high : int
        Upper bound (inclusive).

    prior : "uniform" or "log-uniform", default="uniform"
        Distribution to use when sampling random integers for
        this dimension.
        - If `"uniform"`, intgers are sampled uniformly between the lower
          and upper bounds.
        - If `"log-uniform"`, intgers are sampled uniformly between
          `log(lower, base)` and `log(upper, base)` where log
          has base `base`.

    base : int
        The logarithmic base to use for a log-uniform prior.
        - Default 10, otherwise commonly 2.

    transform : "identity", "normalize", optional
        The following transformations are supported.

        - "identity", (default) the transformed space is the same as the
          original space.
        - "normalize", the transformed space is scaled to be between
          0 and 1.

    name : str or None
        Name associated with dimension, e.g., "number of trees".

    dtype : str or dtype, default=np.int64
        integer type which will be used in inverse_transform,
        can be int, np.int16, np.uint32, np.int32, np.int64 (default).
        When set to int, `inverse_transform` returns a list instead of
        a numpy array
    """
    def __init__(self, low, high, prior="uniform", base=10, transform=None,
                 name=None, dtype=np.int64):
>>>>>>> 9b345197
        if high <= low:
            raise ValueError("the lower bound {} has to be less than the"
                             " upper bound {}".format(low, high))
        self.low = low
        self.high = high
<<<<<<< HEAD
=======
        self.prior = prior
        self.base = base
        self.log_base = np.log10(base)
        self.name = name
        self.dtype = dtype
        if isinstance(self.dtype, str) and self.dtype\
            not in ['int', 'int8', 'int16', 'int32', 'int64',
                    'uint8', 'uint16', 'uint32', 'uint64']:
            raise ValueError("dtype must be 'int', 'int8', 'int16',"
                             "'int32', 'int64', 'uint8',"
                             "'uint16', 'uint32', or"
                             "'uint64', but got {}".format(self.dtype))
        elif isinstance(self.dtype, type) and self.dtype\
                not in [int, np.int8, np.int16, np.int32, np.int64,
                        np.uint8, np.uint16, np.uint32, np.uint64]:
            raise ValueError("dtype must be 'int', 'np.int8', 'np.int16',"
                             "'np.int32', 'np.int64', 'np.uint8',"
                             "'np.uint16', 'np.uint32', or"
                             "'np.uint64', but got {}".format(self.dtype))
>>>>>>> 9b345197

        if transform is None:
            transform = "identity"

        self.transform_ = transform

        if transform not in ["normalize", "identity"]:
            raise ValueError("transform should be 'normalize' or 'identity'"
                             " got {}".format(self.transform_))

        if self.transform_ == "normalize":
            self._rvs = _uniform_inclusive(0.0, 1.0)
            if self.prior == "uniform":
                self.transformer = Pipeline(
                    [Identity(), Normalize(low, high, is_int=True)])
            else:

                self.transformer = Pipeline(
                    [LogN(self.base),
                     Normalize(np.log10(low) / self.log_base,
                               np.log10(high) / self.log_base)]
                )
        else:
            if self.prior == "uniform":
                self._rvs = randint(self.low, self.high + 1)
                self.transformer = Identity()
            else:
                self._rvs = _uniform_inclusive(
                    np.log10(self.low) / self.log_base,
                    np.log10(self.high) / self.log_base -
                    np.log10(self.low) / self.log_base)
                self.transformer = LogN(self.base)

    def __eq__(self, other):
        return (type(self) is type(other) and
                np.allclose([self.low], [other.low]) and
                np.allclose([self.high], [other.high]))

    def __repr__(self):
<<<<<<< HEAD
        return "Integer(low={}, high={}, name='{}')".format(self.low, self.high, self.name)
=======
        return "Integer(low={}, high={}, prior='{}', transform='{}')".format(
            self.low, self.high, self.prior, self.transform_)
>>>>>>> 9b345197

    def inverse_transform(self, Xt):
        """Inverse transform samples from the warped space back into the
           original space.
        """
        # The concatenation of all transformed dimensions makes Xt to be
        # of type float, hence the required cast back to int.
        inv_transform = super(Integer, self).inverse_transform(Xt)
        if isinstance(inv_transform, list):
            inv_transform = np.array(inv_transform)
        if self.dtype == int or self.dtype == 'int':
            # necessary, otherwise the type is converted to a numpy type
            return getattr(np.round(inv_transform).astype(self.dtype),
                           "tolist", lambda: value)()
        else:
            return np.round(inv_transform).astype(self.dtype)

    @property
    def bounds(self):
        return (self.low, self.high)

    def __contains__(self, point):
        if isinstance(point, list):
            point = np.array(point)
        return self.low <= point <= self.high

    @property
    def transformed_bounds(self):
        if self.transform_ == "normalize":
            return 0, 1
        else:
            return (self.low, self.high)

    def distance(self, a, b):
        """Compute distance between point `a` and `b`.

        Parameters
        ----------
        a : int
            First point.

        b : int
            Second point.
        """
        if not (a in self and b in self):
            raise RuntimeError("Can only compute distance for values within "
                               "the space, not %s and %s." % (a, b))
        return abs(a - b)


class Categorical(Dimension):
    """Search space dimension that can take on categorical values.

<<<<<<< HEAD
        * `transform` ["onehot", "identity", default="onehot"] :
            - "identity", the transformed space is the same as the original
              space.
            - "onehot", the transformed space is a one-hot encoded
              representation of the original space.

        * `name` [str or None]:
            Name associated with the dimension, e.g., "colors".
        """
        Dimension.__init__(self, name=name)

        self.categories = tuple(categories)
=======
    Parameters
    ----------
    categories : list, shape=(n_categories,)
        Sequence of possible categories.

    prior : list, shape=(categories,), default=None
        Prior probabilities for each category. By default all categories
        are equally likely.

    transform : "onehot", "string", "identity", default="onehot"
        - "identity", the transformed space is the same as the original
          space.
        -  "string",  the transformed space is a string encoded
          representation of the original space.
        - "onehot", the transformed space is a one-hot encoded
          representation of the original space.

    name : str or None
        Name associated with dimension, e.g., "colors".
    """
    def __init__(self, categories, prior=None, transform=None, name=None):
        self.categories = tuple(categories)

        self.name = name
>>>>>>> 9b345197

        if transform is None:
            transform = "onehot"
        self.transform_ = transform
        if transform not in ["identity", "onehot", "string"]:
            raise ValueError("Expected transform to be 'identity', 'string' or"
                             "'onehot' got {}".format(transform))
        if transform == "onehot":
            self.transformer = CategoricalEncoder()
            self.transformer.fit(self.categories)
        elif transform == "string":
            self.transformer = StringEncoder()
            self.transformer.fit(self.categories)
        else:
            self.transformer = Identity()
            self.transformer.fit(self.categories)

        self.prior = prior

        if prior is None:
            self.prior_ = np.tile(1. / len(self.categories),
                                  len(self.categories))
        else:
            self.prior_ = prior

        # XXX check that sum(prior) == 1
        self._rvs = rv_discrete(
            values=(range(len(self.categories)), self.prior_)
        )

    def __eq__(self, other):
        return (type(self) is type(other) and
                self.categories == other.categories and
                np.allclose(self.prior_, other.prior_))

    def __repr__(self):
        if len(self.categories) > 7:
            cats = self.categories[:3] + (_Ellipsis(),) + self.categories[-3:]
        else:
            cats = self.categories

        if self.prior is not None and len(self.prior) > 7:
            prior = self.prior[:3] + [_Ellipsis()] + self.prior[-3:]
        else:
            prior = self.prior

        return "Categorical(categories={}, prior={}, name='{}')".format(cats, prior, self.name)

    def rvs(self, n_samples=None, random_state=None):
        choices = self._rvs.rvs(size=n_samples, random_state=random_state)

        if isinstance(choices, numbers.Integral):
            return self.categories[choices]
        else:
            return [self.categories[c] for c in choices]

    @property
    def transformed_size(self):
        if self.transform_ == "onehot":
            size = len(self.categories)
            # when len(categories) == 2, CategoricalEncoder outputs a
            # single value
            return size if size != 2 else 1
        return 1

    @property
    def bounds(self):
        return self.categories

    def __contains__(self, point):
        return point in self.categories

    @property
    def transformed_bounds(self):
        if self.transformed_size == 1:
            return (0.0, 1.0)
        else:
            return [(0.0, 1.0) for i in range(self.transformed_size)]

    def distance(self, a, b):
        """Compute distance between category `a` and `b`.

        As categories have no order the distance between two points is one
        if a != b and zero otherwise.

        Parameters
        ----------
        a : category
            First category.

        b : category
            Second category.
        """
        if not (a in self and b in self):
            raise RuntimeError("Can only compute distance for values within"
                               " the space, not {} and {}.".format(a, b))
        return 1 if a != b else 0


class Space(object):
    """Initialize a search space from given specifications.

    Parameters
    ----------
    dimensions : list, shape=(n_dims,)
        List of search space dimensions.
        Each search dimension can be defined either as

        - a `(lower_bound, upper_bound)` tuple (for `Real` or `Integer`
          dimensions),
        - a `(lower_bound, upper_bound, "prior")` tuple (for `Real`
          dimensions),
        - as a list of categories (for `Categorical` dimensions), or
        - an instance of a `Dimension` object (`Real`, `Integer` or
          `Categorical`).

        .. note::
            The upper and lower bounds are inclusive for `Integer`
            dimensions.
    """
    def __init__(self, dimensions):
        self.dimensions = [check_dimension(dim) for dim in dimensions]

        # Set the index for all the dimensions.
        # This is used e.g. in the plotting-functions so we don't
        # have to return the index with __getitem__ below.
        # It is important to set this before accessing the dimension-names,
        # because the index is used for default names if the dimension
        # is unnamed.
        for i in range(self.n_dims):
            self.dimensions[i].index = i

        # Names of all the dimensions in the search-space.
        # This is also a @property further below, but it may be accessed
        # many times e.g. in __getitem__ so we compute it only once here.
        self._dimension_names = [dim.name for dim in self.dimensions]

        # Ensure all dimension names are unique.
        if len(np.unique(self._dimension_names)) != len(self._dimension_names):
            raise ValueError("All dimension names must be unique.")


    def __eq__(self, other):
        return all([a == b for a, b in zip(self.dimensions, other.dimensions)])

    def __repr__(self):
        if len(self.dimensions) > 31:
            dims = self.dimensions[:15] + [_Ellipsis()] + self.dimensions[-15:]
        else:
            dims = self.dimensions
        return "Space([{}])".format(',\n       '.join(map(str, dims)))

    def __iter__(self):
        return iter(self.dimensions)

    @property
    def dimension_names(self):
        """
        Names of all the dimensions in the search-space.
        """

        # NOTE: This may be called many times e.g. by __getitem__
        # so we use a pre-computed list instead of re-computing it every time.
        return self._dimension_names

    @property
    def is_real(self):
        """
        Returns true if all dimensions are Real
        """
        return all([isinstance(dim, Real) for dim in self.dimensions])

    @classmethod
    def from_yaml(cls, yml_path, namespace=None):
        """Create Space from yaml configuration file

        Parameters
        ----------
        yml_path : str
            Full path to yaml configuration file, example YaML below:
            Space:
              - Integer:
                  low: -5
                  high: 5
              - Categorical:
                  categories:
                  - a
                  - b
              - Real:
                  low: 1.0
                  high: 5.0
                  prior: log-uniform
        namespace : str, default=None
           Namespace within configuration file to use, will use first
             namespace if not provided

        Returns
        -------
        space : Space
           Instantiated Space object
        """
        with open(yml_path, 'rb') as f:
            config = yaml.safe_load(f)

        dimension_classes = {'real': Real,
                             'integer': Integer,
                             'categorical': Categorical}

        # Extract space options for configuration file
        if isinstance(config, dict):
            if namespace is None:
                options = next(iter(config.values()))
            else:
                options = config[namespace]
        elif isinstance(config, list):
            options = config
        else:
            raise TypeError('YaML does not specify a list or dictionary')

        # Populate list with Dimension objects
        dimensions = []
        for option in options:
            key = next(iter(option.keys()))
            # Make configuration case insensitive
            dimension_class = key.lower()
            values = {k.lower(): v for k, v in option[key].items()}
            if dimension_class in dimension_classes:
                # Instantiate Dimension subclass and add it to the list
                dimension = dimension_classes[dimension_class](**values)
                dimensions.append(dimension)

        space = cls(dimensions=dimensions)

        return space

    def rvs(self, n_samples=1, random_state=None):
        """Draw random samples.

        The samples are in the original space. They need to be transformed
        before being passed to a model or minimizer by `space.transform()`.

        Parameters
        ----------
        n_samples : int, default=1
            Number of samples to be drawn from the space.

        random_state : int, RandomState instance, or None (default)
            Set random state to something other than None for reproducible
            results.

        Returns
        -------
        points : list of lists, shape=(n_points, n_dims)
           Points sampled from the space.
        """
        rng = check_random_state(random_state)

        # Draw
        columns = []

        for dim in self.dimensions:
            if sp_version < (0, 16):
                columns.append(dim.rvs(n_samples=n_samples))
            else:
                columns.append(dim.rvs(n_samples=n_samples, random_state=rng))

        # Transpose
        rows = []

        for i in range(n_samples):
            r = []
            for j in range(self.n_dims):
                r.append(columns[j][i])

            rows.append(r)

        return rows

    def transform(self, X):
        """Transform samples from the original space into a warped space.

        Note: this transformation is expected to be used to project samples
              into a suitable space for numerical optimization.

        Parameters
        ----------
        X : list of lists, shape=(n_samples, n_dims)
            The samples to transform.

        Returns
        -------
        Xt : array of floats, shape=(n_samples, transformed_n_dims)
            The transformed samples.
        """
        # Pack by dimension
        columns = []
        for dim in self.dimensions:
            columns.append([])

        for i in range(len(X)):
            for j in range(self.n_dims):
                columns[j].append(X[i][j])

        # Transform
        for j in range(self.n_dims):
            columns[j] = self.dimensions[j].transform(columns[j])

        # Repack as an array
        Xt = np.hstack([np.asarray(c).reshape((len(X), -1)) for c in columns])

        return Xt

    def inverse_transform(self, Xt):
        """Inverse transform samples from the warped space back to the
           original space.

        Parameters
        ----------
        Xt : array of floats, shape=(n_samples, transformed_n_dims)
            The samples to inverse transform.

        Returns
        -------
        X : list of lists, shape=(n_samples, n_dims)
            The original samples.
        """
        # Inverse transform
        columns = []
        start = 0

        for j in range(self.n_dims):
            dim = self.dimensions[j]
            offset = dim.transformed_size

            if offset == 1:
                columns.append(dim.inverse_transform(Xt[:, start]))
            else:
                columns.append(
                    dim.inverse_transform(Xt[:, start:start + offset]))

            start += offset

        # Transpose
        rows = []

        for i in range(len(Xt)):
            r = []
            for j in range(self.n_dims):
                r.append(columns[j][i])

            rows.append(r)

        return rows

    @property
    def n_dims(self):
        """The dimensionality of the original space."""
        return len(self.dimensions)

    @property
    def transformed_n_dims(self):
        """The dimensionality of the warped space."""
        return sum([dim.transformed_size for dim in self.dimensions])

    @property
    def bounds(self):
        """The dimension bounds, in the original space."""
        b = []

        for dim in self.dimensions:
            if dim.size == 1:
                b.append(dim.bounds)
            else:
                b.extend(dim.bounds)

        return b

    def __contains__(self, point):
        """Check that `point` is within the bounds of the space."""
        for component, dim in zip(point, self.dimensions):
            if component not in dim:
                return False
        return True

    def __getitem__(self, dimension_names):
        """
        Lookup and return the search-space dimension with the given name.
        
        This allows for dict-like lookup of dimensions, for example:
        `space['foo']` returns the dimension named 'foo' if it exists,
        otherwise a `ValueError` exception is raised.
        
        It also allows for lookup of a list of dimension-names, for example:
        `space[['foo', 'bar']]` returns the two dimensions named
        'foo' and 'bar' if they exist.
        
        Parameters
        ----------
        * `dimension_names` [str or list(str)]:
            Name of a single search-space dimension (str).
            List of names for search-space dimensions (list(str)).

        Raises
        ------
        * `ValueError`:
            If there is no search-space dimension with the given name.

        Returns
        -------
        * `dims` [Dimension or list(Dimension)]:
            A single search-space dimension with the given name,
            or a list of search-space dimensions with the given names.
        """
        def _get(dimension_name):
            """Helper-function for getting a single dimension."""

            # Get the index of the search-space dimension using its name.
            idx = self._dimension_names.index(dimension_name)

            # Get and return the dimension-object.
            return self.dimensions[idx]

        if isinstance(dimension_names, str):
            # Get a single search-space dimension.
            dims = _get(dimension_name=dimension_names)
        elif isinstance(dimension_names, list):
            # Get a list of search-space dimensions.
            # Note that we do not check whether the names are really strings.
            dims = [_get(dimension_name=name) for name in dimension_names]
        else:
            msg = "Dimension name should be either string or list of strings, but got {}."
            raise ValueError(msg.format(type(dimension_names)))

        return dims

    @property
    def transformed_bounds(self):
        """The dimension bounds, in the warped space."""
        b = []

        for dim in self.dimensions:
            if dim.transformed_size == 1:
                b.append(dim.transformed_bounds)
            else:
                b.extend(dim.transformed_bounds)

        return b

    @property
    def is_categorical(self):
        """Space contains exclusively categorical dimensions"""
        return all([isinstance(dim, Categorical) for dim in self.dimensions])

    @property
    def is_partly_categorical(self):
        """Space contains any categorical dimensions"""
        return any([isinstance(dim, Categorical) for dim in self.dimensions])

    def distance(self, point_a, point_b):
        """Compute distance between two points in this space.

        Parameters
        ----------
        point_a : array
            First point.

        point_b : array
            Second point.
        """
        distance = 0.
        for a, b, dim in zip(point_a, point_b, self.dimensions):
            distance += dim.distance(a, b)

        return distance


    def point_to_dict(self, x):
        """Convert a point in the search-space from a list
        to a dict where the keys are the names of the dimensions.

        NOTE: There is a related function in `utils.point_asdict()`
        but it takes the search-space as a dict instead.
        
        Example
        -------
        If `self.dimension_names = ['height', 'width', 'color']`
        then `point_to_dict(x=[1, 2.0, 'red'])` returns the dict:
        `{'height': 1, 'width': 2.0, 'color': 'red'}`

        Parameters
        ----------
        * `x` [list]:
            A point in the search-space.

        Returns
        -------
        * `x_dict` [dict]
            The point `x` in the search-space wrapped in a dict.
            The keys are the names of the dimensions, and the
            values are from `x`.
        """

        x_dict = {dim_name: value
                  for dim_name, value in zip(self.dimension_names, x)}

        return x_dict<|MERGE_RESOLUTION|>--- conflicted
+++ resolved
@@ -224,21 +224,6 @@
 class Real(Dimension):
     """Search space dimension that can take on any real value.
 
-<<<<<<< HEAD
-        * `transform` ["identity", "normalize", optional]:
-            The following transformations are supported.
-
-            - "identity", (default) the transformed space is the same as the
-              original space.
-            - "normalize", the transformed space is scaled to be between
-              0 and 1.
-
-        * `name` [str or None]:
-            Name associated with the dimension, e.g., "learning_rate".
-        """
-        Dimension.__init__(self, name=name)
-
-=======
     Parameters
     ----------
     low : float
@@ -276,15 +261,12 @@
     """
     def __init__(self, low, high, prior="uniform", base=10, transform=None,
                  name=None, dtype=np.float):
->>>>>>> 9b345197
         if high <= low:
             raise ValueError("the lower bound {} has to be less than the"
                              " upper bound {}".format(low, high))
         self.low = low
         self.high = high
         self.prior = prior
-<<<<<<< HEAD
-=======
         self.base = base
         self.log_base = np.log10(base)
         self.name = name
@@ -298,7 +280,6 @@
                 not in [float, np.float, np.float16, np.float32, np.float64]:
             raise ValueError("dtype must be float, np.float"
                              " got {}".format(self.dtype))
->>>>>>> 9b345197
 
         if transform is None:
             transform = "identity"
@@ -403,13 +384,6 @@
 class Integer(Dimension):
     """Search space dimension that can take on integer values.
 
-<<<<<<< HEAD
-        * `name` [str or None]:
-            Name associated with the dimension, e.g., "n_trees".
-        """
-        Dimension.__init__(self, name=name)
-
-=======
     Parameters
     ----------
     low : int
@@ -450,14 +424,11 @@
     """
     def __init__(self, low, high, prior="uniform", base=10, transform=None,
                  name=None, dtype=np.int64):
->>>>>>> 9b345197
         if high <= low:
             raise ValueError("the lower bound {} has to be less than the"
                              " upper bound {}".format(low, high))
         self.low = low
         self.high = high
-<<<<<<< HEAD
-=======
         self.prior = prior
         self.base = base
         self.log_base = np.log10(base)
@@ -477,7 +448,6 @@
                              "'np.int32', 'np.int64', 'np.uint8',"
                              "'np.uint16', 'np.uint32', or"
                              "'np.uint64', but got {}".format(self.dtype))
->>>>>>> 9b345197
 
         if transform is None:
             transform = "identity"
@@ -517,12 +487,8 @@
                 np.allclose([self.high], [other.high]))
 
     def __repr__(self):
-<<<<<<< HEAD
-        return "Integer(low={}, high={}, name='{}')".format(self.low, self.high, self.name)
-=======
         return "Integer(low={}, high={}, prior='{}', transform='{}')".format(
             self.low, self.high, self.prior, self.transform_)
->>>>>>> 9b345197
 
     def inverse_transform(self, Xt):
         """Inverse transform samples from the warped space back into the
@@ -576,20 +542,6 @@
 class Categorical(Dimension):
     """Search space dimension that can take on categorical values.
 
-<<<<<<< HEAD
-        * `transform` ["onehot", "identity", default="onehot"] :
-            - "identity", the transformed space is the same as the original
-              space.
-            - "onehot", the transformed space is a one-hot encoded
-              representation of the original space.
-
-        * `name` [str or None]:
-            Name associated with the dimension, e.g., "colors".
-        """
-        Dimension.__init__(self, name=name)
-
-        self.categories = tuple(categories)
-=======
     Parameters
     ----------
     categories : list, shape=(n_categories,)
@@ -614,7 +566,6 @@
         self.categories = tuple(categories)
 
         self.name = name
->>>>>>> 9b345197
 
         if transform is None:
             transform = "onehot"
