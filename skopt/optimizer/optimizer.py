--- conflicted
+++ resolved
@@ -20,14 +20,9 @@
 from ..utils import cook_estimator
 from ..utils import create_result
 from ..utils import has_gradients
-<<<<<<< HEAD
 from ..utils import is_listlike
 from ..utils import is_2Dlistlike
 from ..utils import normalize_dimensions
-=======
-from ..utils import transform_gpdims
-
->>>>>>> 2a688e68
 
 class Optimizer(object):
     """Run bayesian optimisation loop.
@@ -170,22 +165,15 @@
         n_jobs = acq_optimizer_kwargs.get("n_jobs", 1)
         self.acq_optimizer_kwargs = acq_optimizer_kwargs
 
-<<<<<<< HEAD
         if n_random_starts is not None:
             warnings.warn(("n_random_starts will be removed in favour of "
                            "n_initial_points."),
                           DeprecationWarning)
             n_initial_points = n_random_starts
 
-        self._check_arguments(base_estimator, n_initial_points, acq_optimizer)
-        self.n_jobs = n_jobs
-
         if base_estimator == "GP":
             dimensions = normalize_dimensions(dimensions)
-=======
-        if base_estimator == "GP":
-            dimensions = transform_gpdims(dimensions)
->>>>>>> 2a688e68
+            
         self.space = Space(dimensions)
         self.models = []
         self.Xi = []
@@ -198,12 +186,6 @@
                 self._cat_inds.append(ind)
             else:
                 self._non_cat_inds.append(ind)
-
-        if n_random_starts is not None:
-            warnings.warn(("n_random_starts will be removed in favour of "
-                           "n_initial_points."),
-                          DeprecationWarning)
-            n_initial_points = n_random_starts
 
         self._check_arguments(base_estimator, n_initial_points, acq_optimizer)
         self.n_jobs = n_jobs
